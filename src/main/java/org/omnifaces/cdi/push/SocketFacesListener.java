--- conflicted
+++ resolved
@@ -74,15 +74,11 @@
 		FacesContext context = FacesContext.getCurrentInstance();
 		Map<String, Boolean> sockets = getSockets(context);
 
-<<<<<<< HEAD
-		forEachComponent(context).ofTypes(Socket.class).withHints(SKIP_ITERATION).<Socket>invoke(socket -> {
-=======
 		if (!isAjaxRequest(context)) {
 			sockets.clear();
 		}
 
-		forEachComponent(context).ofTypes(Socket.class).withHints(SKIP_ITERATION).invoke(new Callback.WithArgument<Socket>() { @Override public void invoke(Socket socket) {
->>>>>>> 8c5432b3
+		forEachComponent(context).ofTypes(Socket.class).withHints(SKIP_ITERATION).<Socket>invoke(socket -> {
 			if (!sockets.containsKey(socket.getChannel())) {
 				return;
 			}
