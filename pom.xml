<?xml version="1.0" encoding="UTF-8"?>
<project xmlns="http://maven.apache.org/POM/4.0.0" xmlns:xsi="http://www.w3.org/2001/XMLSchema-instance"
	xsi:schemaLocation="http://maven.apache.org/POM/4.0.0 http://maven.apache.org/xsd/maven-4.0.0.xsd"
>
	<modelVersion>4.0.0</modelVersion>
	<prerequisites>
		<maven>3.0.0</maven>
	</prerequisites>

	<groupId>org.omnifaces</groupId>
	<artifactId>omnifaces</artifactId>
<<<<<<< HEAD
	<version>1.13</version>
	<packaging>jar</packaging>

	<name>OmniFaces</name>
	<description>JSF 2.x utility library</description>
=======
	<version>2.4-SNAPSHOT</version>
	<packaging>jar</packaging>

	<name>OmniFaces</name>
	<description>JSF 2.2+ utility library</description>

>>>>>>> 046c42e7
	<url>http://omnifaces.org</url>
	<organization>
		<name>OmniFaces</name>
		<url>http://omnifaces.org</url>
	</organization>
	<inceptionYear>2012</inceptionYear>

	<licenses>
		<license>
			<name>The Apache Software License, Version 2.0</name>
			<url>http://www.apache.org/licenses/LICENSE-2.0.txt</url>
			<distribution>repo</distribution>
		</license>
	</licenses>

	<distributionManagement>
		<snapshotRepository>
			<id>ossrh</id>
			<url>https://oss.sonatype.org/content/repositories/snapshots</url>
		</snapshotRepository>
	</distributionManagement>

	<scm>
		<url>https://github.com/omnifaces/omnifaces</url>
		<connection>scm:git:git://github.com/omnifaces/omnifaces.git</connection>
		<developerConnection>scm:git:git@github.com:omnifaces/omnifaces.git</developerConnection>
	</scm>

	<properties>
		<project.build.sourceEncoding>UTF-8</project.build.sourceEncoding>
		<project.reporting.outputEncoding>UTF-8</project.reporting.outputEncoding>
		<javase.version>1.6</javase.version>
		<javaee.version>6.0</javaee.version>
	</properties>

	<developers>
		<developer>
			<id>balusc</id>
			<name>Bauke Scholtz</name>
			<email>balusc@gmail.com</email>
		</developer>

		<developer>
			<id>arjan.tijms</id>
			<name>Arjan Tijms</name>
			<email>arjan.tijms@gmail.com</email>
		</developer>
	</developers>

	<dependencies>
<<<<<<< HEAD
=======

		<!-- Java EE 7 dependencies -->
		<dependency>
			<groupId>javax.faces</groupId>
			<artifactId>javax.faces-api</artifactId>
			<version>2.2</version>
			<scope>provided</scope>
		</dependency>
		<dependency>
			<groupId>javax.enterprise</groupId>
			<artifactId>cdi-api</artifactId>
			<version>1.1</version>
			<scope>provided</scope>
		</dependency>
		<dependency>
			<groupId>javax.websocket</groupId>
			<artifactId>javax.websocket-api</artifactId>
			<version>1.0</version>
			<scope>provided</scope>
		</dependency>

		<!-- Java EE 6 dependencies -->
		<dependency>
			<groupId>javax.servlet</groupId>
			<artifactId>javax.servlet-api</artifactId>
			<version>3.0.1</version>
			<scope>provided</scope>
		</dependency>
		<dependency>
			<groupId>javax.el</groupId>
			<artifactId>el-api</artifactId>
			<version>2.2</version>
			<scope>provided</scope>
		</dependency>
>>>>>>> 046c42e7
		<dependency>
			<groupId>javax</groupId>
			<artifactId>javaee-web-api</artifactId>
			<version>${javaee.version}</version>
			<scope>provided</scope>
		</dependency>
	</dependencies>

	<build>

		<!-- We know we don't want *.jsfdia, git knows we don't want them, now let's tell Maven as well -->
		<resources>
			<resource>
				<directory>src/main/resources</directory>
				<excludes>
					<exclude>**/*.jsfdia</exclude>
				</excludes>
				<filtering>false</filtering>
			</resource>
		</resources>

		<plugins>

			<!-- Set the Java compiler versions -->
			<plugin>
				<groupId>org.apache.maven.plugins</groupId>
				<artifactId>maven-compiler-plugin</artifactId>
				<version>3.2</version>
				<configuration>
					<source>${javase.version}</source>
					<target>${javase.version}</target>
				</configuration>
			</plugin>

			<!-- Configure the jar with the binaries -->
			<plugin>
				<groupId>org.apache.maven.plugins</groupId>
				<artifactId>maven-jar-plugin</artifactId>
				<version>2.5</version>
				<configuration>
					<archive>
						<manifest>
							<addDefaultImplementationEntries>true</addDefaultImplementationEntries>
							<addDefaultSpecificationEntries>true</addDefaultSpecificationEntries>
						</manifest>
						<manifestEntries>
							<URL>${project.url}</URL>
							<Extension-Name>${project.artifactId}</Extension-Name>
						</manifestEntries>
					</archive>
				</configuration>
			</plugin>

			<!-- Configure the jar with the sources (or rather, convince Maven that we want sources at all) -->
			<plugin>
				<groupId>org.apache.maven.plugins</groupId>
				<artifactId>maven-source-plugin</artifactId>
				<version>2.4</version>
				<executions>
					<execution>
						<id>attach-sources</id>
						<goals>
							<goal>jar-no-fork</goal>
						</goals>
					</execution>
				</executions>
			</plugin>

			<!-- Configure the jar with the javadoc (or rather, convince Maven that we want javadoc at all) -->
			<plugin>
				<groupId>org.apache.maven.plugins</groupId>
				<artifactId>maven-javadoc-plugin</artifactId>
				<version>2.10.1</version>
				<configuration>
					<javadocVersion>1.8</javadocVersion>
					<notimestamp>true</notimestamp>
					<splitindex>true</splitindex>
					<doctitle>OmniFaces API documentation</doctitle>
					<links>
						<link>https://docs.oracle.com/javaee/6/api/</link>
					</links>
				</configuration>
				<executions>
					<execution>
						<id>attach-javadocs</id>
						<goals>
							<goal>jar</goal>
						</goals>
					</execution>
				</executions>
			</plugin>

			<!-- Deploying is done via sonatype's Nexus  
			
				 Snapshot deploy: mvn clean deploy
				 Release deploy: mvn clean deploy -P release
			-->
			<plugin>
				<groupId>org.sonatype.plugins</groupId>
				<artifactId>nexus-staging-maven-plugin</artifactId>
				<version>1.6.5</version>
				<extensions>true</extensions>
				<configuration>
					<serverId>ossrh</serverId>
					<nexusUrl>https://oss.sonatype.org/</nexusUrl>
					<autoReleaseAfterClose>true</autoReleaseAfterClose>
				</configuration>
			</plugin>

		</plugins>
	</build>

	<profiles>
		<profile>
			<id>release</id>
			<build>
				<plugins>
					<!-- Signing with GPG is a requirement for a release deployment (to Maven central) -->
					<plugin>
						<groupId>org.apache.maven.plugins</groupId>
						<artifactId>maven-gpg-plugin</artifactId>
						<version>1.5</version>
						<executions>
							<execution>
								<id>sign-artifacts</id>
								<phase>verify</phase>
								<goals>
									<goal>sign</goal>
								</goals>
							</execution>
						</executions>
					</plugin>
				</plugins>
			</build>
		</profile>
	</profiles>

</project><|MERGE_RESOLUTION|>--- conflicted
+++ resolved
@@ -9,20 +9,11 @@
 
 	<groupId>org.omnifaces</groupId>
 	<artifactId>omnifaces</artifactId>
-<<<<<<< HEAD
-	<version>1.13</version>
+	<version>1.14-SNAPSHOT</version>
 	<packaging>jar</packaging>
 
 	<name>OmniFaces</name>
 	<description>JSF 2.x utility library</description>
-=======
-	<version>2.4-SNAPSHOT</version>
-	<packaging>jar</packaging>
-
-	<name>OmniFaces</name>
-	<description>JSF 2.2+ utility library</description>
-
->>>>>>> 046c42e7
 	<url>http://omnifaces.org</url>
 	<organization>
 		<name>OmniFaces</name>
@@ -73,43 +64,6 @@
 	</developers>
 
 	<dependencies>
-<<<<<<< HEAD
-=======
-
-		<!-- Java EE 7 dependencies -->
-		<dependency>
-			<groupId>javax.faces</groupId>
-			<artifactId>javax.faces-api</artifactId>
-			<version>2.2</version>
-			<scope>provided</scope>
-		</dependency>
-		<dependency>
-			<groupId>javax.enterprise</groupId>
-			<artifactId>cdi-api</artifactId>
-			<version>1.1</version>
-			<scope>provided</scope>
-		</dependency>
-		<dependency>
-			<groupId>javax.websocket</groupId>
-			<artifactId>javax.websocket-api</artifactId>
-			<version>1.0</version>
-			<scope>provided</scope>
-		</dependency>
-
-		<!-- Java EE 6 dependencies -->
-		<dependency>
-			<groupId>javax.servlet</groupId>
-			<artifactId>javax.servlet-api</artifactId>
-			<version>3.0.1</version>
-			<scope>provided</scope>
-		</dependency>
-		<dependency>
-			<groupId>javax.el</groupId>
-			<artifactId>el-api</artifactId>
-			<version>2.2</version>
-			<scope>provided</scope>
-		</dependency>
->>>>>>> 046c42e7
 		<dependency>
 			<groupId>javax</groupId>
 			<artifactId>javaee-web-api</artifactId>
@@ -130,9 +84,9 @@
 				<filtering>false</filtering>
 			</resource>
 		</resources>
-
+	
 		<plugins>
-
+		
 			<!-- Set the Java compiler versions -->
 			<plugin>
 				<groupId>org.apache.maven.plugins</groupId>
@@ -143,7 +97,7 @@
 					<target>${javase.version}</target>
 				</configuration>
 			</plugin>
-
+			
 			<!-- Configure the jar with the binaries -->
 			<plugin>
 				<groupId>org.apache.maven.plugins</groupId>
@@ -201,7 +155,7 @@
 					</execution>
 				</executions>
 			</plugin>
-
+			
 			<!-- Deploying is done via sonatype's Nexus  
 			
 				 Snapshot deploy: mvn clean deploy
@@ -218,7 +172,7 @@
 					<autoReleaseAfterClose>true</autoReleaseAfterClose>
 				</configuration>
 			</plugin>
-
+			
 		</plugins>
 	</build>
 
