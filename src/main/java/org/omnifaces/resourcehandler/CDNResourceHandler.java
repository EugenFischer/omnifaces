--- conflicted
+++ resolved
@@ -193,27 +193,14 @@
 	// Actions --------------------------------------------------------------------------------------------------------
 
 	/**
-<<<<<<< HEAD
-	 * Delegate to {@link #createResource(String, String, String)} of the wrapped resource handler. If it returns
-	 * non-<code>null</code> and the current JSF project stage is <strong>not</strong> set to <code>Development</code>,
-	 * then the properties file will be consulted if any CDN URL is available for the given resource. If there is none,
-	 * then just return the JSF default resource, otherwise return a wrapped resource whose
-=======
 	 * If the given resource is not <code>null</code> and the CDN resource handler is not (conditionally) disabled for
 	 * the current request, then the CDN resources will be consulted if any CDN URL is available for the given resource.
 	 * If there is none, then just return the JSF default resource, otherwise return a wrapped resource whose
->>>>>>> 15adb166
 	 * {@link Resource#getRequestPath()} returns the CDN URL as is been set in the
 	 * {@value org.omnifaces.resourcehandler.CDNResourceHandler#PARAM_NAME_CDN_RESOURCES} context parameter.
 	 */
 	@Override
-<<<<<<< HEAD
-	public Resource createResource(String resourceName, String libraryName, String contentType) {
-		Resource resource = super.createResource(resourceName, libraryName, contentType);
-
-=======
 	public Resource decorateResource(Resource resource) {
->>>>>>> 15adb166
 		if (resource == null || (disabledParam != null && Boolean.valueOf(String.valueOf(evaluateExpressionGet(disabledParam))))) {
 			return resource;
 		}
@@ -239,19 +226,8 @@
 			return resource;
 		}
 
-<<<<<<< HEAD
-		final String evaluatedRequestPath = evaluateExpressionGet(requestPath);
-
-		return new DefaultResource(resource) {
-			@Override
-			public String getRequestPath() {
-				return evaluatedRequestPath;
-			}
-		};
-=======
 		String evaluatedRequestPath = evaluateExpressionGet(requestPath);
 		return new RemappedResource(resource, evaluatedRequestPath);
->>>>>>> 15adb166
 	}
 
 	// Helpers --------------------------------------------------------------------------------------------------------
@@ -268,7 +244,7 @@
 			return null;
 		}
 
-		Map<ResourceIdentifier, String> cdnResources = new HashMap<>();
+		Map<ResourceIdentifier, String> cdnResources = new HashMap<ResourceIdentifier, String>();
 
 		for (String cdnResource : cdnResourcesParam.split("\\s*,\\s*")) {
 			String[] cdnResourceIdAndURL = cdnResource.split("\\s*=\\s*", 2);
