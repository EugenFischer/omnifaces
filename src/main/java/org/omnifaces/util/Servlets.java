/*
 * Copyright 2013 OmniFaces.
 *
 * Licensed under the Apache License, Version 2.0 (the "License"); you may not use this file except in compliance with
 * the License. You may obtain a copy of the License at
 *
 *     http://www.apache.org/licenses/LICENSE-2.0
 *
 * Unless required by applicable law or agreed to in writing, software distributed under the License is distributed on
 * an "AS IS" BASIS, WITHOUT WARRANTIES OR CONDITIONS OF ANY KIND, either express or implied. See the License for the
 * specific language governing permissions and limitations under the License.
 */
package org.omnifaces.util;

<<<<<<< HEAD
=======
import static java.nio.charset.StandardCharsets.UTF_8;
import static java.util.concurrent.TimeUnit.SECONDS;
>>>>>>> ae6c6d9d
import static java.util.regex.Pattern.quote;
import static javax.faces.application.ProjectStage.Development;
import static javax.faces.application.ProjectStage.PROJECT_STAGE_JNDI_NAME;
import static javax.faces.application.ProjectStage.PROJECT_STAGE_PARAM_NAME;
import static org.omnifaces.util.JNDI.lookup;
import static org.omnifaces.util.Utils.UTF_8;
import static org.omnifaces.util.Utils.decodeURL;
import static org.omnifaces.util.Utils.encodeURL;
import static org.omnifaces.util.Utils.isEmpty;
import static org.omnifaces.util.Utils.startsWithOneOf;
import static org.omnifaces.util.Utils.unmodifiableSet;

import java.io.IOException;
import java.net.MalformedURLException;
import java.net.URL;
import java.util.ArrayList;
import java.util.LinkedHashMap;
import java.util.List;
import java.util.Map;
import java.util.Map.Entry;
import java.util.Set;

import javax.faces.application.Application;
import javax.faces.application.ResourceHandler;
import javax.faces.context.ExternalContext;
import javax.faces.context.FacesContext;
import javax.servlet.ServletContext;
import javax.servlet.http.Cookie;
import javax.servlet.http.HttpServletRequest;
import javax.servlet.http.HttpServletResponse;

import org.omnifaces.component.ParamHolder;

/**
 * <p>
 * Collection of utility methods for the Servlet API in general. Most of them are internally used by {@link Faces}
 * and {@link FacesLocal}, however they may also be useful in a "plain vanilla" servlet or servlet filter.
 * <p>
 * There are as of now also four special methods related to JSF without needing a {@link FacesContext}:
 * <ul>
 * <li>The {@link #isFacesAjaxRequest(HttpServletRequest)} which is capable of checking if the current request is a JSF
 * ajax request.
 * <li>The {@link #isFacesResourceRequest(HttpServletRequest)} which is capable of checking if the current request is a
 * JSF resource request.
 * <li>The {@link #facesRedirect(HttpServletRequest, HttpServletResponse, String, String...)} which is capable
 * of distinguishing JSF ajax requests from regular requests and altering the redirect logic on it, exactly like as
 * {@link ExternalContext#redirect(String)} does. In other words, this method behaves exactly the same as
 * {@link Faces#redirect(String, String...)}.
 * <li>The {@link #isFacesDevelopment(ServletContext)} which is capable of checking if the current JSF application
 * configuration is set to development project stage.
 * </ul>
 * <p>
 * Those methods can be used in for example a servlet filter.
 *
 * @author Arjan Tijms
 * @author Bauke Scholtz
 * @since 1.6
 */
public final class Servlets {

	// Constants ------------------------------------------------------------------------------------------------------

	private static final Set<String> FACES_AJAX_HEADERS = unmodifiableSet("partial/ajax", "partial/process");
	private static final String FACES_AJAX_REDIRECT_XML = "<?xml version=\"1.0\" encoding=\"UTF-8\"?>"
		+ "<partial-response><redirect url=\"%s\"></redirect></partial-response>";

	// Variables ------------------------------------------------------------------------------------------------------

	private static Boolean facesDevelopment;

	// Constructors ---------------------------------------------------------------------------------------------------

	private Servlets() {
		// Hide constructor.
	}

	// HttpServletRequest ---------------------------------------------------------------------------------------------

	/**
	 * Returns the HTTP request hostname. This is the entire domain, without any scheme and slashes. Noted should be
	 * that this value is extracted from the request URL, not from {@link HttpServletRequest#getServerName()} as its
	 * outcome can be influenced by proxies.
	 * @param request The involved HTTP servlet request.
	 * @return The HTTP request hostname.
	 * @throws IllegalArgumentException When the URL is malformed. This is however unexpected as the request would
	 * otherwise not have hit the server at all.
	 * @see HttpServletRequest#getRequestURL()
	 */
	public static String getRequestHostname(HttpServletRequest request) {
		try {
			return new URL(request.getRequestURL().toString()).getHost();
		}
		catch (MalformedURLException e) {
			throw new IllegalArgumentException(e);
		}
	}

	/**
	 * Returns the HTTP request domain URL. This is the URL with the scheme and domain, without any trailing slash.
	 * @param request The involved HTTP servlet request.
	 * @return The HTTP request domain URL.
	 * @see HttpServletRequest#getRequestURL()
	 * @see HttpServletRequest#getRequestURI()
	 */
	public static String getRequestDomainURL(HttpServletRequest request) {
		String url = request.getRequestURL().toString();
		return url.substring(0, url.length() - request.getRequestURI().length());
	}

	/**
	 * Returns the HTTP request base URL. This is the URL from the scheme, domain until with context path, including
	 * the trailing slash. This is the value you could use in HTML <code>&lt;base&gt;</code> tag.
	 * @param request The involved HTTP servlet request.
	 * @return The HTTP request base URL.
	 * @see HttpServletRequest#getRequestURL()
	 * @see HttpServletRequest#getRequestURI()
	 * @see HttpServletRequest#getContextPath()
	 */
	public static String getRequestBaseURL(HttpServletRequest request) {
		return getRequestDomainURL(request) + request.getContextPath() + "/";
	}

	/**
	 * Returns the HTTP request URI relative to the context root of a web application. This is the request URI
	 * minus the context path. Note that this includes path parameters.
	 *
	 * @param request The involved HTTP servlet request.
	 * @return the request URI relative to the context root
	 * @since 1.8
	 */
	public static String getRequestRelativeURI(HttpServletRequest request) {
		return request.getRequestURI().substring(request.getContextPath().length());
	}

	/**
	 * Returns the HTTP request URI relative to the context root of a web application. This is the servlet path
	 * plus the path info (if any).
	 *
	 * @param request The involved HTTP servlet request.
	 * @return the request URI relative to the context root
	 * @since 1.8
	 */
	public static String getRequestRelativeURIWithoutPathParameters(HttpServletRequest request) {
		return request.getPathInfo() == null? request.getServletPath() : request.getServletPath() + request.getPathInfo();
	}

	/**
	 * Returns the HTTP request URL with query string. This is the full request URL with query string as the enduser
	 * sees in browser address bar.
	 * @param request The involved HTTP servlet request.
	 * @return The HTTP request URL with query string.
	 * @see HttpServletRequest#getRequestURL()
	 * @see HttpServletRequest#getQueryString()
	 */
	public static String getRequestURLWithQueryString(HttpServletRequest request) {
		StringBuffer requestURL = request.getRequestURL();
		String queryString = request.getQueryString();
		return (queryString == null) ? requestURL.toString() : requestURL.append('?').append(queryString).toString();
	}

	/**
	 * Returns the HTTP request URI with query string. This is the part after the domain in the request URL, including
	 * the leading slash and the request query string.
	 * @param request The involved HTTP servlet request.
	 * @return The HTTP request URI with query string.
	 * @see HttpServletRequest#getRequestURI()
	 * @see HttpServletRequest#getQueryString()
	 */
	public static String getRequestURIWithQueryString(HttpServletRequest request) {
		String requestURI = request.getRequestURI();
		String queryString = request.getQueryString();
		return (queryString == null) ? requestURI : (requestURI + "?" + queryString);
	}

	/**
	 * Returns the HTTP request query string as parameter values map. Note this method returns <strong>only</strong>
	 * the request URL (GET) parameters, as opposed to {@link HttpServletRequest#getParameterMap()}, which contains both
	 * the request URL (GET) parameters and and the request body (POST) parameters.
	 * The map entries are in the same order as they appear in the query string.
	 * @param request The request for which the base URL is computed.
	 * @return The HTTP request query string as parameter values map.
	 */
	public static Map<String, List<String>> getRequestQueryStringMap(HttpServletRequest request) {
		String queryString = request.getQueryString();

		if (isEmpty(queryString)) {
			return new LinkedHashMap<>(0);
		}

		return toParameterMap(queryString);
	}

	/**
	 * Returns the original HTTP request URI behind this forwarded request, if any.
	 * This does not include the request query string.
	 * @param request The involved HTTP servlet request.
	 * @return The original HTTP request URI behind this forwarded request, if any.
	 * @since 1.8
	 */
	public static String getForwardRequestURI(HttpServletRequest request) {
		return (String) request.getAttribute("javax.servlet.forward.request_uri");
	}

	/**
	 * Returns the original HTTP request query string behind this forwarded request, if any.
	 * @param request The involved HTTP servlet request.
	 * @return The original HTTP request query string behind this forwarded request, if any.
	 * @since 1.8
	 */
	public static String getForwardRequestQueryString(HttpServletRequest request) {
		return (String) request.getAttribute("javax.servlet.forward.query_string");
	}

	/**
	 * Returns the original HTTP request URI with query string behind this forwarded request, if any.
	 * @param request The involved HTTP servlet request.
	 * @return The original HTTP request URI with query string behind this forwarded request, if any.
	 * @since 1.8
	 */
	public static String getForwardRequestURIWithQueryString(HttpServletRequest request) {
		String requestURI = getForwardRequestURI(request);
		String queryString = getForwardRequestQueryString(request);
		return (queryString == null) ? requestURI : (requestURI + "?" + queryString);
	}

	/**
	 * Converts the given request query string to request parameter values map.
	 * @param queryString The request query string.
	 * @return The request query string as request parameter values map.
	 * @since 1.7
	 */
	public static Map<String, List<String>> toParameterMap(String queryString) {
		String[] parameters = queryString.split(quote("&"));
		Map<String, List<String>> parameterMap = new LinkedHashMap<String, List<String>>(parameters.length);

		for (String parameter : parameters) {
			if (parameter.contains("=")) {
				String[] pair = parameter.split(quote("="));
				String key = decodeURL(pair[0]);
				String value = (pair.length > 1 && !isEmpty(pair[1])) ? decodeURL(pair[1]) : "";
				List<String> values = parameterMap.get(key);

				if (values == null) {
					values = new ArrayList<String>(1);
					parameterMap.put(key, values);
				}

				values.add(value);
			}
		}

		return parameterMap;
	}

	/**
	 * Converts the given request parameter values map to request query string.
	 * Empty names and null values will be skipped.
	 * @param parameterMap The request parameter values map.
	 * @return The request parameter values map as request query string.
	 * @since 2.0
	 */
	public static String toQueryString(Map<String, List<String>> parameterMap) {
		StringBuilder queryString = new StringBuilder();

		for (Entry<String, List<String>> entry : parameterMap.entrySet()) {
			if (isEmpty(entry.getKey())) {
				continue;
			}

			String name = encodeURL(entry.getKey());

			for (String value : entry.getValue()) {
				if (value == null) {
					continue;
				}

				if (queryString.length() > 0) {
					queryString.append("&");
				}

				queryString.append(name).append("=").append(encodeURL(value));
			}
		}

		return queryString.toString();
	}

	/**
	 * Converts the given parameter values list to request query string.
	 * Empty names and null values will be skipped.
	 * @param params The parameter values list.
	 * @return The parameter values list as request query string.
	 * @since 2.2
	 */
	public static String toQueryString(List<ParamHolder> params) {
		StringBuilder queryString = new StringBuilder();

		for (ParamHolder param : params) {
			if (isEmpty(param.getName())) {
				continue;
			}

			Object value = param.getValue();

			if (value == null) {
				continue;
			}

			if (queryString.length() > 0) {
				queryString.append("&");
			}

			queryString.append(encodeURL(param.getName())).append("=").append(encodeURL(value.toString()));
		}

		return queryString.toString();
	}

	// HttpServletResponse --------------------------------------------------------------------------------------------

	/**
	 * <p>Set the cache headers. If the <code>expires</code> argument is larger than 0 seconds, then the following headers
	 * will be set:
	 * <ul>
	 * <li><code>Cache-Control: public,max-age=[expiration time in seconds],must-revalidate</code></li>
	 * <li><code>Expires: [expiration date of now plus expiration time in seconds]</code></li>
	 * </ul>
	 * <p>Else the method will delegate to {@link #setNoCacheHeaders(HttpServletResponse)}.
	 * @param response The HTTP servlet response to set the headers on.
	 * @param expires The expire time in seconds (not milliseconds!).
	 * @since 2.2
	 */
	public static void setCacheHeaders(HttpServletResponse response, long expires) {
		if (expires > 0) {
			response.setHeader("Cache-Control", "public,max-age=" + expires + ",must-revalidate");
			response.setDateHeader("Expires", System.currentTimeMillis() + SECONDS.toMillis(expires));
			response.setHeader("Pragma", ""); // Explicitly set pragma to prevent container from overriding it.
		}
		else {
			setNoCacheHeaders(response);
		}
	}

	/**
	 * <p>Set the no-cache headers. The following headers will be set:
	 * <ul>
	 * <li><code>Cache-Control: no-cache,no-store,must-revalidate</code></li>
	 * <li><code>Expires: [expiration date of 0]</code></li>
	 * <li><code>Pragma: no-cache</code></li>
	 * </ul>
	 * Set the no-cache headers.
	 * @param response The HTTP servlet response to set the headers on.
	 * @since 2.2
	 */
	public static void setNoCacheHeaders(HttpServletResponse response) {
		response.setHeader("Cache-Control", "no-cache,no-store,must-revalidate");
		response.setDateHeader("Expires", 0);
		response.setHeader("Pragma", "no-cache"); // Backwards compatibility for HTTP 1.0.
	}

	// Cookies --------------------------------------------------------------------------------------------------------

	/**
	 * Returns the value of the HTTP request cookie associated with the given name. The value is implicitly URL-decoded
	 * with a charset of UTF-8.
	 * @param request The involved HTTP servlet request.
	 * @param name The HTTP request cookie name.
	 * @return The value of the HTTP request cookie associated with the given name.
	 * @throws UnsupportedOperationException When this platform does not support UTF-8.
	 * @see HttpServletRequest#getCookies()
	 * @since 2.0
	 */
	public static String getRequestCookie(HttpServletRequest request, String name) {
		Cookie[] cookies = request.getCookies();

		if (cookies != null) {
			for (Cookie cookie : cookies) {
				if (cookie.getName().equals(name)) {
					return decodeURL(cookie.getValue());
				}
			}
		}

		return null;
	}

	/**
	 * Add a cookie with given name, value and maxage to the HTTP response. The cookie value will implicitly be
	 * URL-encoded with UTF-8 so that any special characters can be stored in the cookie. The cookie will implicitly
	 * be set to secure when the current request is secure (i.e. when the current request is a HTTPS request). The
	 * cookie will implicitly be set in the domain and path of the current request URL.
	 * @param request The involved HTTP servlet request.
	 * @param response The involved HTTP servlet response.
	 * @param name The cookie name.
	 * @param value The cookie value.
	 * @param maxAge The maximum age of the cookie, in seconds. If this is <code>0</code>, then the cookie will be
	 * removed. Note that the name and path must be exactly the same as it was when the cookie was created. If this is
	 * <code>-1</code> then the cookie will become a session cookie and thus live as long as the established HTTP
	 * session.
	 * @throws UnsupportedOperationException When this platform does not support UTF-8.
	 * @see HttpServletResponse#addCookie(Cookie)
	 * @since 2.0
	 */
	public static void addResponseCookie(HttpServletRequest request, HttpServletResponse response,
		String name, String value, int maxAge)
	{
		addResponseCookie(request, response, name, value, getRequestHostname(request), null, maxAge);
	}

	/**
	 * Add a cookie with given name, value, path and maxage to the HTTP response. The cookie value will implicitly be
	 * URL-encoded with UTF-8 so that any special characters can be stored in the cookie. The cookie will implicitly
	 * be set to secure when the current request is secure (i.e. when the current request is a HTTPS request). The
	 * cookie will implicitly be set in the domain of the current request URL.
	 * @param request The involved HTTP servlet request.
	 * @param response The involved HTTP servlet response.
	 * @param name The cookie name.
	 * @param value The cookie value.
	 * @param path The cookie path. If this is <code>/</code>, then the cookie is available in all pages of the webapp.
	 * If this is <code>/somespecificpath</code>, then the cookie is only available in pages under the specified path.
	 * @param maxAge The maximum age of the cookie, in seconds. If this is <code>0</code>, then the cookie will be
	 * removed. Note that the name and path must be exactly the same as it was when the cookie was created. If this is
	 * <code>-1</code> then the cookie will become a session cookie and thus live as long as the established HTTP
	 * session.
	 * @throws UnsupportedOperationException When this platform does not support UTF-8.
	 * @see HttpServletResponse#addCookie(Cookie)
	 * @since 2.0
	 */
	public static void addResponseCookie(HttpServletRequest request, HttpServletResponse response,
		String name, String value, String path, int maxAge)
	{
		addResponseCookie(request, response, name, value, getRequestHostname(request), path, maxAge);
	}

	/**
	 * Add a cookie with given name, value, domain, path and maxage to the HTTP response. The cookie value will
	 * implicitly be URL-encoded with UTF-8 so that any special characters can be stored in the cookie. The cookie will
	 * implicitly be set to secure when the current request is secure (i.e. when the current request is a HTTPS request).
	 * @param request The involved HTTP servlet request.
	 * @param response The involved HTTP servlet response.
	 * @param name The cookie name.
	 * @param value The cookie value.
	 * @param domain The cookie domain. You can use <code>.example.com</code> (with a leading period) if you'd like the
	 * cookie to be available to all subdomains of the domain. Note that you cannot set it to a different domain.
	 * @param path The cookie path. If this is <code>/</code>, then the cookie is available in all pages of the webapp.
	 * If this is <code>/somespecificpath</code>, then the cookie is only available in pages under the specified path.
	 * @param maxAge The maximum age of the cookie, in seconds. If this is <code>0</code>, then the cookie will be
	 * removed. Note that the name and path must be exactly the same as it was when the cookie was created. If this is
	 * <code>-1</code> then the cookie will become a session cookie and thus live as long as the established HTTP
	 * session.
	 * @throws UnsupportedOperationException When this platform does not support UTF-8.
	 * @see HttpServletResponse#addCookie(Cookie)
	 * @since 2.0
	 */
	public static void addResponseCookie(HttpServletRequest request, HttpServletResponse response,
		String name, String value, String domain, String path, int maxAge)
	{
		Cookie cookie = new Cookie(name, encodeURL(value));

		if (domain != null && !domain.equals("localhost")) { // Chrome doesn't like domain:"localhost" on cookies.
			cookie.setDomain(domain);
		}

		if (path != null) {
			cookie.setPath(path);
		}

		cookie.setMaxAge(maxAge);
		cookie.setSecure(request.isSecure());
		response.addCookie(cookie);
	}

	/**
	 * Remove the cookie with given name and path from the HTTP response. Note that the name and path must be exactly
	 * the same as it was when the cookie was created.
	 * @param request The involved HTTP servlet request.
	 * @param response The involved HTTP servlet response.
	 * @param name The cookie name.
	 * @param path The cookie path.
	 * @see HttpServletResponse#addCookie(Cookie)
	 * @since 2.0
	 */
	public static void removeResponseCookie(HttpServletRequest request, HttpServletResponse response,
		String name, String path)
	{
		addResponseCookie(request, response, name, null, path, 0);
	}

	// ServletContext -------------------------------------------------------------------------------------------------

	/**
	 * Returns the application scope attribute value associated with the given name.
	 * @param <T> The expected return type.
	 * @param context The servlet context used for looking up the attribute.
	 * @param name The application scope attribute name.
	 * @return The application scope attribute value associated with the given name.
	 * @throws ClassCastException When <code>T</code> is of wrong type.
	 * @see ServletContext#getAttribute(String)
	 */
	@SuppressWarnings("unchecked")
	public static <T> T getApplicationAttribute(ServletContext context, String name) {
		return (T) context.getAttribute(name);
	}

	// JSF ------------------------------------------------------------------------------------------------------------

	/**
	 * Returns <code>true</code> if the given HTTP servlet request is a JSF ajax request. This does exactly the same as
	 * {@link Faces#isAjaxRequest()}, but then without the need for a {@link FacesContext}. The major advantage is that
	 * you can perform the job inside a servlet filter, where the {@link FacesContext} is normally not available.
	 * @param request The involved HTTP servlet request.
	 * @return <code>true</code> if the given HTTP servlet request is a JSF ajax request.
	 * @since 2.0
	 */
	public static boolean isFacesAjaxRequest(HttpServletRequest request) {
		return FACES_AJAX_HEADERS.contains(request.getHeader("Faces-Request"));
	}

	/**
	 * Returns <code>true</code> if the given HTTP servlet request is a JSF resource request. I.e. this request will
	 * trigger the JSF {@link ResourceHandler} for among others CSS/JS/image resources.
	 * @param request The involved HTTP servlet request.
	 * @return <code>true</code> if the given HTTP servlet request is a JSF resource request.
	 * @since 2.0
	 * @see ResourceHandler#RESOURCE_IDENTIFIER
	 */
	public static boolean isFacesResourceRequest(HttpServletRequest request) {
		return request.getRequestURI().startsWith(request.getContextPath() + ResourceHandler.RESOURCE_IDENTIFIER + "/");
	}

	/**
	 * Returns <code>true</code> if we're in JSF development stage. This will be the case when the
	 * <code>javax.faces.PROJECT_STAGE</code> context parameter in <code>web.xml</code> is set to
	 * <code>Development</code>.
	 * @param context The involved servlet context.
	 * @return <code>true</code> if we're in development stage, otherwise <code>false</code>.
	 * @since 2.1
	 * @see Application#getProjectStage()
	 */
	public static boolean isFacesDevelopment(ServletContext context) {
		if (facesDevelopment != null) {
			return facesDevelopment;
		}

		String projectStage = null;

		try {
			projectStage = lookup(PROJECT_STAGE_JNDI_NAME);
		}
		catch (IllegalStateException ignore) {
			return false; // May happen in a.o. GlassFish 4.1 during startup.
		}

		if (projectStage == null) {
			projectStage = context.getInitParameter(PROJECT_STAGE_PARAM_NAME);
		}

		facesDevelopment = Development.name().equals(projectStage);
		return facesDevelopment;
	}

	/**
	 * Sends a temporary (302) JSF redirect to the given URL, supporting JSF ajax requests. This does exactly the same
	 * as {@link Faces#redirect(String, String...)}, but without the need for a {@link FacesContext}. The major
	 * advantage is that you can perform the job inside a servlet filter or even a plain vanilla servlet, where the
	 * {@link FacesContext} is normally not available. This method also recognizes JSF ajax requests which requires a
	 * special XML response in order to successfully perform the redirect.
	 * <p>
	 * If the given URL does <b>not</b> start with <code>http://</code>, <code>https://</code> or <code>/</code>, then
	 * the request context path will be prepended, otherwise it will be the unmodified redirect URL. So, when
	 * redirecting to another page in the same web application, always specify the full path from the context root on
	 * (which in turn does not need to start with <code>/</code>).
	 * <pre>
	 * Servlets.facesRedirect(request, response, "some.xhtml");
	 * </pre>
	 * <p>
	 * You can use {@link String#format(String, Object...)} placeholder <code>%s</code> in the redirect URL to represent
	 * placeholders for any request parameter values which needs to be URL-encoded. Here's a concrete example:
	 * <pre>
	 * Servlets.facesRedirect(request, response, "some.xhtml?foo=%s&amp;bar=%s", foo, bar);
	 * </pre>
	 * @param request The involved HTTP servlet request.
	 * @param response The involved HTTP servlet response.
	 * @param url The URL to redirect the current response to.
	 * @param paramValues The request parameter values which you'd like to put URL-encoded in the given URL.
	 * @throws IOException Whenever something fails at I/O level. The caller should preferably not catch it, but just
	 * redeclare it in the action method. The servletcontainer will handle it.
	 * @since 2.0
	 */
	public static void facesRedirect
		(HttpServletRequest request, HttpServletResponse response, String url, String ... paramValues)
			throws IOException
	{
		String redirectURL = prepareRedirectURL(request, url, paramValues);

		if (isFacesAjaxRequest(request)) {
			setNoCacheHeaders(response);
			response.setContentType("text/xml");
			response.setCharacterEncoding(UTF_8.name());
			response.getWriter().printf(FACES_AJAX_REDIRECT_XML, redirectURL);
		}
		else {
			response.sendRedirect(redirectURL);
		}
	}

	// Helpers --------------------------------------------------------------------------------------------------------

	/**
	 * Helper method to prepare redirect URL. Package-private so that {@link FacesLocal} can also use it.
	 */
	static String prepareRedirectURL(HttpServletRequest request, String url, String... paramValues) {
		String redirectURL = url;

		if (!startsWithOneOf(url, "http://", "https://", "/")) {
			redirectURL = request.getContextPath() + "/" + url;
		}

		if (isEmpty(paramValues)) {
			return redirectURL;
		}

		Object[] encodedParams = new Object[paramValues.length];

		for (int i = 0; i < paramValues.length; i++) {
			encodedParams[i] = encodeURL(paramValues[i]);
		}

		return String.format(redirectURL, encodedParams);
	}

}<|MERGE_RESOLUTION|>--- conflicted
+++ resolved
@@ -1,651 +1,647 @@
-/*
- * Copyright 2013 OmniFaces.
- *
- * Licensed under the Apache License, Version 2.0 (the "License"); you may not use this file except in compliance with
- * the License. You may obtain a copy of the License at
- *
- *     http://www.apache.org/licenses/LICENSE-2.0
- *
- * Unless required by applicable law or agreed to in writing, software distributed under the License is distributed on
- * an "AS IS" BASIS, WITHOUT WARRANTIES OR CONDITIONS OF ANY KIND, either express or implied. See the License for the
- * specific language governing permissions and limitations under the License.
- */
-package org.omnifaces.util;
-
-<<<<<<< HEAD
-=======
-import static java.nio.charset.StandardCharsets.UTF_8;
-import static java.util.concurrent.TimeUnit.SECONDS;
->>>>>>> ae6c6d9d
-import static java.util.regex.Pattern.quote;
-import static javax.faces.application.ProjectStage.Development;
-import static javax.faces.application.ProjectStage.PROJECT_STAGE_JNDI_NAME;
-import static javax.faces.application.ProjectStage.PROJECT_STAGE_PARAM_NAME;
-import static org.omnifaces.util.JNDI.lookup;
-import static org.omnifaces.util.Utils.UTF_8;
-import static org.omnifaces.util.Utils.decodeURL;
-import static org.omnifaces.util.Utils.encodeURL;
-import static org.omnifaces.util.Utils.isEmpty;
-import static org.omnifaces.util.Utils.startsWithOneOf;
-import static org.omnifaces.util.Utils.unmodifiableSet;
-
-import java.io.IOException;
-import java.net.MalformedURLException;
-import java.net.URL;
-import java.util.ArrayList;
-import java.util.LinkedHashMap;
-import java.util.List;
-import java.util.Map;
-import java.util.Map.Entry;
-import java.util.Set;
-
-import javax.faces.application.Application;
-import javax.faces.application.ResourceHandler;
-import javax.faces.context.ExternalContext;
-import javax.faces.context.FacesContext;
-import javax.servlet.ServletContext;
-import javax.servlet.http.Cookie;
-import javax.servlet.http.HttpServletRequest;
-import javax.servlet.http.HttpServletResponse;
-
-import org.omnifaces.component.ParamHolder;
-
-/**
- * <p>
- * Collection of utility methods for the Servlet API in general. Most of them are internally used by {@link Faces}
- * and {@link FacesLocal}, however they may also be useful in a "plain vanilla" servlet or servlet filter.
- * <p>
- * There are as of now also four special methods related to JSF without needing a {@link FacesContext}:
- * <ul>
- * <li>The {@link #isFacesAjaxRequest(HttpServletRequest)} which is capable of checking if the current request is a JSF
- * ajax request.
- * <li>The {@link #isFacesResourceRequest(HttpServletRequest)} which is capable of checking if the current request is a
- * JSF resource request.
- * <li>The {@link #facesRedirect(HttpServletRequest, HttpServletResponse, String, String...)} which is capable
- * of distinguishing JSF ajax requests from regular requests and altering the redirect logic on it, exactly like as
- * {@link ExternalContext#redirect(String)} does. In other words, this method behaves exactly the same as
- * {@link Faces#redirect(String, String...)}.
- * <li>The {@link #isFacesDevelopment(ServletContext)} which is capable of checking if the current JSF application
- * configuration is set to development project stage.
- * </ul>
- * <p>
- * Those methods can be used in for example a servlet filter.
- *
- * @author Arjan Tijms
- * @author Bauke Scholtz
- * @since 1.6
- */
-public final class Servlets {
-
-	// Constants ------------------------------------------------------------------------------------------------------
-
-	private static final Set<String> FACES_AJAX_HEADERS = unmodifiableSet("partial/ajax", "partial/process");
-	private static final String FACES_AJAX_REDIRECT_XML = "<?xml version=\"1.0\" encoding=\"UTF-8\"?>"
-		+ "<partial-response><redirect url=\"%s\"></redirect></partial-response>";
-
-	// Variables ------------------------------------------------------------------------------------------------------
-
-	private static Boolean facesDevelopment;
-
-	// Constructors ---------------------------------------------------------------------------------------------------
-
-	private Servlets() {
-		// Hide constructor.
-	}
-
-	// HttpServletRequest ---------------------------------------------------------------------------------------------
-
-	/**
-	 * Returns the HTTP request hostname. This is the entire domain, without any scheme and slashes. Noted should be
-	 * that this value is extracted from the request URL, not from {@link HttpServletRequest#getServerName()} as its
-	 * outcome can be influenced by proxies.
-	 * @param request The involved HTTP servlet request.
-	 * @return The HTTP request hostname.
-	 * @throws IllegalArgumentException When the URL is malformed. This is however unexpected as the request would
-	 * otherwise not have hit the server at all.
-	 * @see HttpServletRequest#getRequestURL()
-	 */
-	public static String getRequestHostname(HttpServletRequest request) {
-		try {
-			return new URL(request.getRequestURL().toString()).getHost();
-		}
-		catch (MalformedURLException e) {
-			throw new IllegalArgumentException(e);
-		}
-	}
-
-	/**
-	 * Returns the HTTP request domain URL. This is the URL with the scheme and domain, without any trailing slash.
-	 * @param request The involved HTTP servlet request.
-	 * @return The HTTP request domain URL.
-	 * @see HttpServletRequest#getRequestURL()
-	 * @see HttpServletRequest#getRequestURI()
-	 */
-	public static String getRequestDomainURL(HttpServletRequest request) {
-		String url = request.getRequestURL().toString();
-		return url.substring(0, url.length() - request.getRequestURI().length());
-	}
-
-	/**
-	 * Returns the HTTP request base URL. This is the URL from the scheme, domain until with context path, including
-	 * the trailing slash. This is the value you could use in HTML <code>&lt;base&gt;</code> tag.
-	 * @param request The involved HTTP servlet request.
-	 * @return The HTTP request base URL.
-	 * @see HttpServletRequest#getRequestURL()
-	 * @see HttpServletRequest#getRequestURI()
-	 * @see HttpServletRequest#getContextPath()
-	 */
-	public static String getRequestBaseURL(HttpServletRequest request) {
-		return getRequestDomainURL(request) + request.getContextPath() + "/";
-	}
-
-	/**
-	 * Returns the HTTP request URI relative to the context root of a web application. This is the request URI
-	 * minus the context path. Note that this includes path parameters.
-	 *
-	 * @param request The involved HTTP servlet request.
-	 * @return the request URI relative to the context root
-	 * @since 1.8
-	 */
-	public static String getRequestRelativeURI(HttpServletRequest request) {
-		return request.getRequestURI().substring(request.getContextPath().length());
-	}
-
-	/**
-	 * Returns the HTTP request URI relative to the context root of a web application. This is the servlet path
-	 * plus the path info (if any).
-	 *
-	 * @param request The involved HTTP servlet request.
-	 * @return the request URI relative to the context root
-	 * @since 1.8
-	 */
-	public static String getRequestRelativeURIWithoutPathParameters(HttpServletRequest request) {
-		return request.getPathInfo() == null? request.getServletPath() : request.getServletPath() + request.getPathInfo();
-	}
-
-	/**
-	 * Returns the HTTP request URL with query string. This is the full request URL with query string as the enduser
-	 * sees in browser address bar.
-	 * @param request The involved HTTP servlet request.
-	 * @return The HTTP request URL with query string.
-	 * @see HttpServletRequest#getRequestURL()
-	 * @see HttpServletRequest#getQueryString()
-	 */
-	public static String getRequestURLWithQueryString(HttpServletRequest request) {
-		StringBuffer requestURL = request.getRequestURL();
-		String queryString = request.getQueryString();
-		return (queryString == null) ? requestURL.toString() : requestURL.append('?').append(queryString).toString();
-	}
-
-	/**
-	 * Returns the HTTP request URI with query string. This is the part after the domain in the request URL, including
-	 * the leading slash and the request query string.
-	 * @param request The involved HTTP servlet request.
-	 * @return The HTTP request URI with query string.
-	 * @see HttpServletRequest#getRequestURI()
-	 * @see HttpServletRequest#getQueryString()
-	 */
-	public static String getRequestURIWithQueryString(HttpServletRequest request) {
-		String requestURI = request.getRequestURI();
-		String queryString = request.getQueryString();
-		return (queryString == null) ? requestURI : (requestURI + "?" + queryString);
-	}
-
-	/**
-	 * Returns the HTTP request query string as parameter values map. Note this method returns <strong>only</strong>
-	 * the request URL (GET) parameters, as opposed to {@link HttpServletRequest#getParameterMap()}, which contains both
-	 * the request URL (GET) parameters and and the request body (POST) parameters.
-	 * The map entries are in the same order as they appear in the query string.
-	 * @param request The request for which the base URL is computed.
-	 * @return The HTTP request query string as parameter values map.
-	 */
-	public static Map<String, List<String>> getRequestQueryStringMap(HttpServletRequest request) {
-		String queryString = request.getQueryString();
-
-		if (isEmpty(queryString)) {
-			return new LinkedHashMap<>(0);
-		}
-
-		return toParameterMap(queryString);
-	}
-
-	/**
-	 * Returns the original HTTP request URI behind this forwarded request, if any.
-	 * This does not include the request query string.
-	 * @param request The involved HTTP servlet request.
-	 * @return The original HTTP request URI behind this forwarded request, if any.
-	 * @since 1.8
-	 */
-	public static String getForwardRequestURI(HttpServletRequest request) {
-		return (String) request.getAttribute("javax.servlet.forward.request_uri");
-	}
-
-	/**
-	 * Returns the original HTTP request query string behind this forwarded request, if any.
-	 * @param request The involved HTTP servlet request.
-	 * @return The original HTTP request query string behind this forwarded request, if any.
-	 * @since 1.8
-	 */
-	public static String getForwardRequestQueryString(HttpServletRequest request) {
-		return (String) request.getAttribute("javax.servlet.forward.query_string");
-	}
-
-	/**
-	 * Returns the original HTTP request URI with query string behind this forwarded request, if any.
-	 * @param request The involved HTTP servlet request.
-	 * @return The original HTTP request URI with query string behind this forwarded request, if any.
-	 * @since 1.8
-	 */
-	public static String getForwardRequestURIWithQueryString(HttpServletRequest request) {
-		String requestURI = getForwardRequestURI(request);
-		String queryString = getForwardRequestQueryString(request);
-		return (queryString == null) ? requestURI : (requestURI + "?" + queryString);
-	}
-
-	/**
-	 * Converts the given request query string to request parameter values map.
-	 * @param queryString The request query string.
-	 * @return The request query string as request parameter values map.
-	 * @since 1.7
-	 */
-	public static Map<String, List<String>> toParameterMap(String queryString) {
-		String[] parameters = queryString.split(quote("&"));
-		Map<String, List<String>> parameterMap = new LinkedHashMap<String, List<String>>(parameters.length);
-
-		for (String parameter : parameters) {
-			if (parameter.contains("=")) {
-				String[] pair = parameter.split(quote("="));
-				String key = decodeURL(pair[0]);
-				String value = (pair.length > 1 && !isEmpty(pair[1])) ? decodeURL(pair[1]) : "";
-				List<String> values = parameterMap.get(key);
-
-				if (values == null) {
-					values = new ArrayList<String>(1);
-					parameterMap.put(key, values);
-				}
-
-				values.add(value);
-			}
-		}
-
-		return parameterMap;
-	}
-
-	/**
-	 * Converts the given request parameter values map to request query string.
-	 * Empty names and null values will be skipped.
-	 * @param parameterMap The request parameter values map.
-	 * @return The request parameter values map as request query string.
-	 * @since 2.0
-	 */
-	public static String toQueryString(Map<String, List<String>> parameterMap) {
-		StringBuilder queryString = new StringBuilder();
-
-		for (Entry<String, List<String>> entry : parameterMap.entrySet()) {
-			if (isEmpty(entry.getKey())) {
-				continue;
-			}
-
-			String name = encodeURL(entry.getKey());
-
-			for (String value : entry.getValue()) {
-				if (value == null) {
-					continue;
-				}
-
-				if (queryString.length() > 0) {
-					queryString.append("&");
-				}
-
-				queryString.append(name).append("=").append(encodeURL(value));
-			}
-		}
-
-		return queryString.toString();
-	}
-
-	/**
-	 * Converts the given parameter values list to request query string.
-	 * Empty names and null values will be skipped.
-	 * @param params The parameter values list.
-	 * @return The parameter values list as request query string.
-	 * @since 2.2
-	 */
-	public static String toQueryString(List<ParamHolder> params) {
-		StringBuilder queryString = new StringBuilder();
-
-		for (ParamHolder param : params) {
-			if (isEmpty(param.getName())) {
-				continue;
-			}
-
-			Object value = param.getValue();
-
-			if (value == null) {
-				continue;
-			}
-
-			if (queryString.length() > 0) {
-				queryString.append("&");
-			}
-
-			queryString.append(encodeURL(param.getName())).append("=").append(encodeURL(value.toString()));
-		}
-
-		return queryString.toString();
-	}
-
-	// HttpServletResponse --------------------------------------------------------------------------------------------
-
-	/**
-	 * <p>Set the cache headers. If the <code>expires</code> argument is larger than 0 seconds, then the following headers
-	 * will be set:
-	 * <ul>
-	 * <li><code>Cache-Control: public,max-age=[expiration time in seconds],must-revalidate</code></li>
-	 * <li><code>Expires: [expiration date of now plus expiration time in seconds]</code></li>
-	 * </ul>
-	 * <p>Else the method will delegate to {@link #setNoCacheHeaders(HttpServletResponse)}.
-	 * @param response The HTTP servlet response to set the headers on.
-	 * @param expires The expire time in seconds (not milliseconds!).
-	 * @since 2.2
-	 */
-	public static void setCacheHeaders(HttpServletResponse response, long expires) {
-		if (expires > 0) {
-			response.setHeader("Cache-Control", "public,max-age=" + expires + ",must-revalidate");
-			response.setDateHeader("Expires", System.currentTimeMillis() + SECONDS.toMillis(expires));
-			response.setHeader("Pragma", ""); // Explicitly set pragma to prevent container from overriding it.
-		}
-		else {
-			setNoCacheHeaders(response);
-		}
-	}
-
-	/**
-	 * <p>Set the no-cache headers. The following headers will be set:
-	 * <ul>
-	 * <li><code>Cache-Control: no-cache,no-store,must-revalidate</code></li>
-	 * <li><code>Expires: [expiration date of 0]</code></li>
-	 * <li><code>Pragma: no-cache</code></li>
-	 * </ul>
-	 * Set the no-cache headers.
-	 * @param response The HTTP servlet response to set the headers on.
-	 * @since 2.2
-	 */
-	public static void setNoCacheHeaders(HttpServletResponse response) {
-		response.setHeader("Cache-Control", "no-cache,no-store,must-revalidate");
-		response.setDateHeader("Expires", 0);
-		response.setHeader("Pragma", "no-cache"); // Backwards compatibility for HTTP 1.0.
-	}
-
-	// Cookies --------------------------------------------------------------------------------------------------------
-
-	/**
-	 * Returns the value of the HTTP request cookie associated with the given name. The value is implicitly URL-decoded
-	 * with a charset of UTF-8.
-	 * @param request The involved HTTP servlet request.
-	 * @param name The HTTP request cookie name.
-	 * @return The value of the HTTP request cookie associated with the given name.
-	 * @throws UnsupportedOperationException When this platform does not support UTF-8.
-	 * @see HttpServletRequest#getCookies()
-	 * @since 2.0
-	 */
-	public static String getRequestCookie(HttpServletRequest request, String name) {
-		Cookie[] cookies = request.getCookies();
-
-		if (cookies != null) {
-			for (Cookie cookie : cookies) {
-				if (cookie.getName().equals(name)) {
-					return decodeURL(cookie.getValue());
-				}
-			}
-		}
-
-		return null;
-	}
-
-	/**
-	 * Add a cookie with given name, value and maxage to the HTTP response. The cookie value will implicitly be
-	 * URL-encoded with UTF-8 so that any special characters can be stored in the cookie. The cookie will implicitly
-	 * be set to secure when the current request is secure (i.e. when the current request is a HTTPS request). The
-	 * cookie will implicitly be set in the domain and path of the current request URL.
-	 * @param request The involved HTTP servlet request.
-	 * @param response The involved HTTP servlet response.
-	 * @param name The cookie name.
-	 * @param value The cookie value.
-	 * @param maxAge The maximum age of the cookie, in seconds. If this is <code>0</code>, then the cookie will be
-	 * removed. Note that the name and path must be exactly the same as it was when the cookie was created. If this is
-	 * <code>-1</code> then the cookie will become a session cookie and thus live as long as the established HTTP
-	 * session.
-	 * @throws UnsupportedOperationException When this platform does not support UTF-8.
-	 * @see HttpServletResponse#addCookie(Cookie)
-	 * @since 2.0
-	 */
-	public static void addResponseCookie(HttpServletRequest request, HttpServletResponse response,
-		String name, String value, int maxAge)
-	{
-		addResponseCookie(request, response, name, value, getRequestHostname(request), null, maxAge);
-	}
-
-	/**
-	 * Add a cookie with given name, value, path and maxage to the HTTP response. The cookie value will implicitly be
-	 * URL-encoded with UTF-8 so that any special characters can be stored in the cookie. The cookie will implicitly
-	 * be set to secure when the current request is secure (i.e. when the current request is a HTTPS request). The
-	 * cookie will implicitly be set in the domain of the current request URL.
-	 * @param request The involved HTTP servlet request.
-	 * @param response The involved HTTP servlet response.
-	 * @param name The cookie name.
-	 * @param value The cookie value.
-	 * @param path The cookie path. If this is <code>/</code>, then the cookie is available in all pages of the webapp.
-	 * If this is <code>/somespecificpath</code>, then the cookie is only available in pages under the specified path.
-	 * @param maxAge The maximum age of the cookie, in seconds. If this is <code>0</code>, then the cookie will be
-	 * removed. Note that the name and path must be exactly the same as it was when the cookie was created. If this is
-	 * <code>-1</code> then the cookie will become a session cookie and thus live as long as the established HTTP
-	 * session.
-	 * @throws UnsupportedOperationException When this platform does not support UTF-8.
-	 * @see HttpServletResponse#addCookie(Cookie)
-	 * @since 2.0
-	 */
-	public static void addResponseCookie(HttpServletRequest request, HttpServletResponse response,
-		String name, String value, String path, int maxAge)
-	{
-		addResponseCookie(request, response, name, value, getRequestHostname(request), path, maxAge);
-	}
-
-	/**
-	 * Add a cookie with given name, value, domain, path and maxage to the HTTP response. The cookie value will
-	 * implicitly be URL-encoded with UTF-8 so that any special characters can be stored in the cookie. The cookie will
-	 * implicitly be set to secure when the current request is secure (i.e. when the current request is a HTTPS request).
-	 * @param request The involved HTTP servlet request.
-	 * @param response The involved HTTP servlet response.
-	 * @param name The cookie name.
-	 * @param value The cookie value.
-	 * @param domain The cookie domain. You can use <code>.example.com</code> (with a leading period) if you'd like the
-	 * cookie to be available to all subdomains of the domain. Note that you cannot set it to a different domain.
-	 * @param path The cookie path. If this is <code>/</code>, then the cookie is available in all pages of the webapp.
-	 * If this is <code>/somespecificpath</code>, then the cookie is only available in pages under the specified path.
-	 * @param maxAge The maximum age of the cookie, in seconds. If this is <code>0</code>, then the cookie will be
-	 * removed. Note that the name and path must be exactly the same as it was when the cookie was created. If this is
-	 * <code>-1</code> then the cookie will become a session cookie and thus live as long as the established HTTP
-	 * session.
-	 * @throws UnsupportedOperationException When this platform does not support UTF-8.
-	 * @see HttpServletResponse#addCookie(Cookie)
-	 * @since 2.0
-	 */
-	public static void addResponseCookie(HttpServletRequest request, HttpServletResponse response,
-		String name, String value, String domain, String path, int maxAge)
-	{
-		Cookie cookie = new Cookie(name, encodeURL(value));
-
-		if (domain != null && !domain.equals("localhost")) { // Chrome doesn't like domain:"localhost" on cookies.
-			cookie.setDomain(domain);
-		}
-
-		if (path != null) {
-			cookie.setPath(path);
-		}
-
-		cookie.setMaxAge(maxAge);
-		cookie.setSecure(request.isSecure());
-		response.addCookie(cookie);
-	}
-
-	/**
-	 * Remove the cookie with given name and path from the HTTP response. Note that the name and path must be exactly
-	 * the same as it was when the cookie was created.
-	 * @param request The involved HTTP servlet request.
-	 * @param response The involved HTTP servlet response.
-	 * @param name The cookie name.
-	 * @param path The cookie path.
-	 * @see HttpServletResponse#addCookie(Cookie)
-	 * @since 2.0
-	 */
-	public static void removeResponseCookie(HttpServletRequest request, HttpServletResponse response,
-		String name, String path)
-	{
-		addResponseCookie(request, response, name, null, path, 0);
-	}
-
-	// ServletContext -------------------------------------------------------------------------------------------------
-
-	/**
-	 * Returns the application scope attribute value associated with the given name.
-	 * @param <T> The expected return type.
-	 * @param context The servlet context used for looking up the attribute.
-	 * @param name The application scope attribute name.
-	 * @return The application scope attribute value associated with the given name.
-	 * @throws ClassCastException When <code>T</code> is of wrong type.
-	 * @see ServletContext#getAttribute(String)
-	 */
-	@SuppressWarnings("unchecked")
-	public static <T> T getApplicationAttribute(ServletContext context, String name) {
-		return (T) context.getAttribute(name);
-	}
-
-	// JSF ------------------------------------------------------------------------------------------------------------
-
-	/**
-	 * Returns <code>true</code> if the given HTTP servlet request is a JSF ajax request. This does exactly the same as
-	 * {@link Faces#isAjaxRequest()}, but then without the need for a {@link FacesContext}. The major advantage is that
-	 * you can perform the job inside a servlet filter, where the {@link FacesContext} is normally not available.
-	 * @param request The involved HTTP servlet request.
-	 * @return <code>true</code> if the given HTTP servlet request is a JSF ajax request.
-	 * @since 2.0
-	 */
-	public static boolean isFacesAjaxRequest(HttpServletRequest request) {
-		return FACES_AJAX_HEADERS.contains(request.getHeader("Faces-Request"));
-	}
-
-	/**
-	 * Returns <code>true</code> if the given HTTP servlet request is a JSF resource request. I.e. this request will
-	 * trigger the JSF {@link ResourceHandler} for among others CSS/JS/image resources.
-	 * @param request The involved HTTP servlet request.
-	 * @return <code>true</code> if the given HTTP servlet request is a JSF resource request.
-	 * @since 2.0
-	 * @see ResourceHandler#RESOURCE_IDENTIFIER
-	 */
-	public static boolean isFacesResourceRequest(HttpServletRequest request) {
-		return request.getRequestURI().startsWith(request.getContextPath() + ResourceHandler.RESOURCE_IDENTIFIER + "/");
-	}
-
-	/**
-	 * Returns <code>true</code> if we're in JSF development stage. This will be the case when the
-	 * <code>javax.faces.PROJECT_STAGE</code> context parameter in <code>web.xml</code> is set to
-	 * <code>Development</code>.
-	 * @param context The involved servlet context.
-	 * @return <code>true</code> if we're in development stage, otherwise <code>false</code>.
-	 * @since 2.1
-	 * @see Application#getProjectStage()
-	 */
-	public static boolean isFacesDevelopment(ServletContext context) {
-		if (facesDevelopment != null) {
-			return facesDevelopment;
-		}
-
-		String projectStage = null;
-
-		try {
-			projectStage = lookup(PROJECT_STAGE_JNDI_NAME);
-		}
-		catch (IllegalStateException ignore) {
-			return false; // May happen in a.o. GlassFish 4.1 during startup.
-		}
-
-		if (projectStage == null) {
-			projectStage = context.getInitParameter(PROJECT_STAGE_PARAM_NAME);
-		}
-
-		facesDevelopment = Development.name().equals(projectStage);
-		return facesDevelopment;
-	}
-
-	/**
-	 * Sends a temporary (302) JSF redirect to the given URL, supporting JSF ajax requests. This does exactly the same
-	 * as {@link Faces#redirect(String, String...)}, but without the need for a {@link FacesContext}. The major
-	 * advantage is that you can perform the job inside a servlet filter or even a plain vanilla servlet, where the
-	 * {@link FacesContext} is normally not available. This method also recognizes JSF ajax requests which requires a
-	 * special XML response in order to successfully perform the redirect.
-	 * <p>
-	 * If the given URL does <b>not</b> start with <code>http://</code>, <code>https://</code> or <code>/</code>, then
-	 * the request context path will be prepended, otherwise it will be the unmodified redirect URL. So, when
-	 * redirecting to another page in the same web application, always specify the full path from the context root on
-	 * (which in turn does not need to start with <code>/</code>).
-	 * <pre>
-	 * Servlets.facesRedirect(request, response, "some.xhtml");
-	 * </pre>
-	 * <p>
-	 * You can use {@link String#format(String, Object...)} placeholder <code>%s</code> in the redirect URL to represent
-	 * placeholders for any request parameter values which needs to be URL-encoded. Here's a concrete example:
-	 * <pre>
-	 * Servlets.facesRedirect(request, response, "some.xhtml?foo=%s&amp;bar=%s", foo, bar);
-	 * </pre>
-	 * @param request The involved HTTP servlet request.
-	 * @param response The involved HTTP servlet response.
-	 * @param url The URL to redirect the current response to.
-	 * @param paramValues The request parameter values which you'd like to put URL-encoded in the given URL.
-	 * @throws IOException Whenever something fails at I/O level. The caller should preferably not catch it, but just
-	 * redeclare it in the action method. The servletcontainer will handle it.
-	 * @since 2.0
-	 */
-	public static void facesRedirect
-		(HttpServletRequest request, HttpServletResponse response, String url, String ... paramValues)
-			throws IOException
-	{
-		String redirectURL = prepareRedirectURL(request, url, paramValues);
-
-		if (isFacesAjaxRequest(request)) {
-			setNoCacheHeaders(response);
-			response.setContentType("text/xml");
-			response.setCharacterEncoding(UTF_8.name());
-			response.getWriter().printf(FACES_AJAX_REDIRECT_XML, redirectURL);
-		}
-		else {
-			response.sendRedirect(redirectURL);
-		}
-	}
-
-	// Helpers --------------------------------------------------------------------------------------------------------
-
-	/**
-	 * Helper method to prepare redirect URL. Package-private so that {@link FacesLocal} can also use it.
-	 */
-	static String prepareRedirectURL(HttpServletRequest request, String url, String... paramValues) {
-		String redirectURL = url;
-
-		if (!startsWithOneOf(url, "http://", "https://", "/")) {
-			redirectURL = request.getContextPath() + "/" + url;
-		}
-
-		if (isEmpty(paramValues)) {
-			return redirectURL;
-		}
-
-		Object[] encodedParams = new Object[paramValues.length];
-
-		for (int i = 0; i < paramValues.length; i++) {
-			encodedParams[i] = encodeURL(paramValues[i]);
-		}
-
-		return String.format(redirectURL, encodedParams);
-	}
-
+/*
+ * Copyright 2013 OmniFaces.
+ *
+ * Licensed under the Apache License, Version 2.0 (the "License"); you may not use this file except in compliance with
+ * the License. You may obtain a copy of the License at
+ *
+ *     http://www.apache.org/licenses/LICENSE-2.0
+ *
+ * Unless required by applicable law or agreed to in writing, software distributed under the License is distributed on
+ * an "AS IS" BASIS, WITHOUT WARRANTIES OR CONDITIONS OF ANY KIND, either express or implied. See the License for the
+ * specific language governing permissions and limitations under the License.
+ */
+package org.omnifaces.util;
+
+import static java.util.concurrent.TimeUnit.SECONDS;
+import static java.util.regex.Pattern.quote;
+import static javax.faces.application.ProjectStage.Development;
+import static javax.faces.application.ProjectStage.PROJECT_STAGE_JNDI_NAME;
+import static javax.faces.application.ProjectStage.PROJECT_STAGE_PARAM_NAME;
+import static org.omnifaces.util.JNDI.lookup;
+import static org.omnifaces.util.Utils.UTF_8;
+import static org.omnifaces.util.Utils.decodeURL;
+import static org.omnifaces.util.Utils.encodeURL;
+import static org.omnifaces.util.Utils.isEmpty;
+import static org.omnifaces.util.Utils.startsWithOneOf;
+import static org.omnifaces.util.Utils.unmodifiableSet;
+
+import java.io.IOException;
+import java.net.MalformedURLException;
+import java.net.URL;
+import java.util.ArrayList;
+import java.util.LinkedHashMap;
+import java.util.List;
+import java.util.Map;
+import java.util.Map.Entry;
+import java.util.Set;
+
+import javax.faces.application.Application;
+import javax.faces.application.ResourceHandler;
+import javax.faces.context.ExternalContext;
+import javax.faces.context.FacesContext;
+import javax.servlet.ServletContext;
+import javax.servlet.http.Cookie;
+import javax.servlet.http.HttpServletRequest;
+import javax.servlet.http.HttpServletResponse;
+
+import org.omnifaces.component.ParamHolder;
+
+/**
+ * <p>
+ * Collection of utility methods for the Servlet API in general. Most of them are internally used by {@link Faces}
+ * and {@link FacesLocal}, however they may also be useful in a "plain vanilla" servlet or servlet filter.
+ * <p>
+ * There are as of now also four special methods related to JSF without needing a {@link FacesContext}:
+ * <ul>
+ * <li>The {@link #isFacesAjaxRequest(HttpServletRequest)} which is capable of checking if the current request is a JSF
+ * ajax request.
+ * <li>The {@link #isFacesResourceRequest(HttpServletRequest)} which is capable of checking if the current request is a
+ * JSF resource request.
+ * <li>The {@link #facesRedirect(HttpServletRequest, HttpServletResponse, String, String...)} which is capable
+ * of distinguishing JSF ajax requests from regular requests and altering the redirect logic on it, exactly like as
+ * {@link ExternalContext#redirect(String)} does. In other words, this method behaves exactly the same as
+ * {@link Faces#redirect(String, String...)}.
+ * <li>The {@link #isFacesDevelopment(ServletContext)} which is capable of checking if the current JSF application
+ * configuration is set to development project stage.
+ * </ul>
+ * <p>
+ * Those methods can be used in for example a servlet filter.
+ *
+ * @author Arjan Tijms
+ * @author Bauke Scholtz
+ * @since 1.6
+ */
+public final class Servlets {
+
+	// Constants ------------------------------------------------------------------------------------------------------
+
+	private static final Set<String> FACES_AJAX_HEADERS = unmodifiableSet("partial/ajax", "partial/process");
+	private static final String FACES_AJAX_REDIRECT_XML = "<?xml version=\"1.0\" encoding=\"UTF-8\"?>"
+		+ "<partial-response><redirect url=\"%s\"></redirect></partial-response>";
+
+	// Variables ------------------------------------------------------------------------------------------------------
+
+	private static Boolean facesDevelopment;
+
+	// Constructors ---------------------------------------------------------------------------------------------------
+
+	private Servlets() {
+		// Hide constructor.
+	}
+
+	// HttpServletRequest ---------------------------------------------------------------------------------------------
+
+	/**
+	 * Returns the HTTP request hostname. This is the entire domain, without any scheme and slashes. Noted should be
+	 * that this value is extracted from the request URL, not from {@link HttpServletRequest#getServerName()} as its
+	 * outcome can be influenced by proxies.
+	 * @param request The involved HTTP servlet request.
+	 * @return The HTTP request hostname.
+	 * @throws IllegalArgumentException When the URL is malformed. This is however unexpected as the request would
+	 * otherwise not have hit the server at all.
+	 * @see HttpServletRequest#getRequestURL()
+	 */
+	public static String getRequestHostname(HttpServletRequest request) {
+		try {
+			return new URL(request.getRequestURL().toString()).getHost();
+		}
+		catch (MalformedURLException e) {
+			throw new IllegalArgumentException(e);
+		}
+	}
+
+	/**
+	 * Returns the HTTP request domain URL. This is the URL with the scheme and domain, without any trailing slash.
+	 * @param request The involved HTTP servlet request.
+	 * @return The HTTP request domain URL.
+	 * @see HttpServletRequest#getRequestURL()
+	 * @see HttpServletRequest#getRequestURI()
+	 */
+	public static String getRequestDomainURL(HttpServletRequest request) {
+		String url = request.getRequestURL().toString();
+		return url.substring(0, url.length() - request.getRequestURI().length());
+	}
+
+	/**
+	 * Returns the HTTP request base URL. This is the URL from the scheme, domain until with context path, including
+	 * the trailing slash. This is the value you could use in HTML <code>&lt;base&gt;</code> tag.
+	 * @param request The involved HTTP servlet request.
+	 * @return The HTTP request base URL.
+	 * @see HttpServletRequest#getRequestURL()
+	 * @see HttpServletRequest#getRequestURI()
+	 * @see HttpServletRequest#getContextPath()
+	 */
+	public static String getRequestBaseURL(HttpServletRequest request) {
+		return getRequestDomainURL(request) + request.getContextPath() + "/";
+	}
+
+	/**
+	 * Returns the HTTP request URI relative to the context root of a web application. This is the request URI
+	 * minus the context path. Note that this includes path parameters.
+	 *
+	 * @param request The involved HTTP servlet request.
+	 * @return the request URI relative to the context root
+	 * @since 1.8
+	 */
+	public static String getRequestRelativeURI(HttpServletRequest request) {
+		return request.getRequestURI().substring(request.getContextPath().length());
+	}
+
+	/**
+	 * Returns the HTTP request URI relative to the context root of a web application. This is the servlet path
+	 * plus the path info (if any).
+	 *
+	 * @param request The involved HTTP servlet request.
+	 * @return the request URI relative to the context root
+	 * @since 1.8
+	 */
+	public static String getRequestRelativeURIWithoutPathParameters(HttpServletRequest request) {
+		return request.getPathInfo() == null? request.getServletPath() : request.getServletPath() + request.getPathInfo();
+	}
+
+	/**
+	 * Returns the HTTP request URL with query string. This is the full request URL with query string as the enduser
+	 * sees in browser address bar.
+	 * @param request The involved HTTP servlet request.
+	 * @return The HTTP request URL with query string.
+	 * @see HttpServletRequest#getRequestURL()
+	 * @see HttpServletRequest#getQueryString()
+	 */
+	public static String getRequestURLWithQueryString(HttpServletRequest request) {
+		StringBuffer requestURL = request.getRequestURL();
+		String queryString = request.getQueryString();
+		return (queryString == null) ? requestURL.toString() : requestURL.append('?').append(queryString).toString();
+	}
+
+	/**
+	 * Returns the HTTP request URI with query string. This is the part after the domain in the request URL, including
+	 * the leading slash and the request query string.
+	 * @param request The involved HTTP servlet request.
+	 * @return The HTTP request URI with query string.
+	 * @see HttpServletRequest#getRequestURI()
+	 * @see HttpServletRequest#getQueryString()
+	 */
+	public static String getRequestURIWithQueryString(HttpServletRequest request) {
+		String requestURI = request.getRequestURI();
+		String queryString = request.getQueryString();
+		return (queryString == null) ? requestURI : (requestURI + "?" + queryString);
+	}
+
+	/**
+	 * Returns the HTTP request query string as parameter values map. Note this method returns <strong>only</strong>
+	 * the request URL (GET) parameters, as opposed to {@link HttpServletRequest#getParameterMap()}, which contains both
+	 * the request URL (GET) parameters and and the request body (POST) parameters.
+	 * The map entries are in the same order as they appear in the query string.
+	 * @param request The request for which the base URL is computed.
+	 * @return The HTTP request query string as parameter values map.
+	 */
+	public static Map<String, List<String>> getRequestQueryStringMap(HttpServletRequest request) {
+		String queryString = request.getQueryString();
+
+		if (isEmpty(queryString)) {
+			return new LinkedHashMap<String, List<String>>(0);
+		}
+
+		return toParameterMap(queryString);
+	}
+
+	/**
+	 * Returns the original HTTP request URI behind this forwarded request, if any.
+	 * This does not include the request query string.
+	 * @param request The involved HTTP servlet request.
+	 * @return The original HTTP request URI behind this forwarded request, if any.
+	 * @since 1.8
+	 */
+	public static String getForwardRequestURI(HttpServletRequest request) {
+		return (String) request.getAttribute("javax.servlet.forward.request_uri");
+	}
+
+	/**
+	 * Returns the original HTTP request query string behind this forwarded request, if any.
+	 * @param request The involved HTTP servlet request.
+	 * @return The original HTTP request query string behind this forwarded request, if any.
+	 * @since 1.8
+	 */
+	public static String getForwardRequestQueryString(HttpServletRequest request) {
+		return (String) request.getAttribute("javax.servlet.forward.query_string");
+	}
+
+	/**
+	 * Returns the original HTTP request URI with query string behind this forwarded request, if any.
+	 * @param request The involved HTTP servlet request.
+	 * @return The original HTTP request URI with query string behind this forwarded request, if any.
+	 * @since 1.8
+	 */
+	public static String getForwardRequestURIWithQueryString(HttpServletRequest request) {
+		String requestURI = getForwardRequestURI(request);
+		String queryString = getForwardRequestQueryString(request);
+		return (queryString == null) ? requestURI : (requestURI + "?" + queryString);
+	}
+
+	/**
+	 * Converts the given request query string to request parameter values map.
+	 * @param queryString The request query string.
+	 * @return The request query string as request parameter values map.
+	 * @since 1.7
+	 */
+	public static Map<String, List<String>> toParameterMap(String queryString) {
+		String[] parameters = queryString.split(quote("&"));
+		Map<String, List<String>> parameterMap = new LinkedHashMap<String, List<String>>(parameters.length);
+
+		for (String parameter : parameters) {
+			if (parameter.contains("=")) {
+				String[] pair = parameter.split(quote("="));
+				String key = decodeURL(pair[0]);
+				String value = (pair.length > 1 && !isEmpty(pair[1])) ? decodeURL(pair[1]) : "";
+				List<String> values = parameterMap.get(key);
+
+				if (values == null) {
+					values = new ArrayList<String>(1);
+					parameterMap.put(key, values);
+				}
+
+				values.add(value);
+			}
+		}
+
+		return parameterMap;
+	}
+
+	/**
+	 * Converts the given request parameter values map to request query string.
+	 * Empty names and null values will be skipped.
+	 * @param parameterMap The request parameter values map.
+	 * @return The request parameter values map as request query string.
+	 * @since 2.0
+	 */
+	public static String toQueryString(Map<String, List<String>> parameterMap) {
+		StringBuilder queryString = new StringBuilder();
+
+		for (Entry<String, List<String>> entry : parameterMap.entrySet()) {
+			if (isEmpty(entry.getKey())) {
+				continue;
+			}
+
+			String name = encodeURL(entry.getKey());
+
+			for (String value : entry.getValue()) {
+				if (value == null) {
+					continue;
+				}
+
+				if (queryString.length() > 0) {
+					queryString.append("&");
+				}
+
+				queryString.append(name).append("=").append(encodeURL(value));
+			}
+		}
+
+		return queryString.toString();
+	}
+
+	/**
+	 * Converts the given parameter values list to request query string.
+	 * Empty names and null values will be skipped.
+	 * @param params The parameter values list.
+	 * @return The parameter values list as request query string.
+	 * @since 2.2
+	 */
+	public static String toQueryString(List<ParamHolder> params) {
+		StringBuilder queryString = new StringBuilder();
+
+		for (ParamHolder param : params) {
+			if (isEmpty(param.getName())) {
+				continue;
+			}
+
+			Object value = param.getValue();
+
+			if (value == null) {
+				continue;
+			}
+
+			if (queryString.length() > 0) {
+				queryString.append("&");
+			}
+
+			queryString.append(encodeURL(param.getName())).append("=").append(encodeURL(value.toString()));
+		}
+
+		return queryString.toString();
+	}
+
+	// HttpServletResponse --------------------------------------------------------------------------------------------
+
+	/**
+	 * <p>Set the cache headers. If the <code>expires</code> argument is larger than 0 seconds, then the following headers
+	 * will be set:
+	 * <ul>
+	 * <li><code>Cache-Control: public,max-age=[expiration time in seconds],must-revalidate</code></li>
+	 * <li><code>Expires: [expiration date of now plus expiration time in seconds]</code></li>
+	 * </ul>
+	 * <p>Else the method will delegate to {@link #setNoCacheHeaders(HttpServletResponse)}.
+	 * @param response The HTTP servlet response to set the headers on.
+	 * @param expires The expire time in seconds (not milliseconds!).
+	 * @since 2.2
+	 */
+	public static void setCacheHeaders(HttpServletResponse response, long expires) {
+		if (expires > 0) {
+			response.setHeader("Cache-Control", "public,max-age=" + expires + ",must-revalidate");
+			response.setDateHeader("Expires", System.currentTimeMillis() + SECONDS.toMillis(expires));
+			response.setHeader("Pragma", ""); // Explicitly set pragma to prevent container from overriding it.
+		}
+		else {
+			setNoCacheHeaders(response);
+		}
+	}
+
+	/**
+	 * <p>Set the no-cache headers. The following headers will be set:
+	 * <ul>
+	 * <li><code>Cache-Control: no-cache,no-store,must-revalidate</code></li>
+	 * <li><code>Expires: [expiration date of 0]</code></li>
+	 * <li><code>Pragma: no-cache</code></li>
+	 * </ul>
+	 * Set the no-cache headers.
+	 * @param response The HTTP servlet response to set the headers on.
+	 * @since 2.2
+	 */
+	public static void setNoCacheHeaders(HttpServletResponse response) {
+		response.setHeader("Cache-Control", "no-cache,no-store,must-revalidate");
+		response.setDateHeader("Expires", 0);
+		response.setHeader("Pragma", "no-cache"); // Backwards compatibility for HTTP 1.0.
+	}
+
+	// Cookies --------------------------------------------------------------------------------------------------------
+
+	/**
+	 * Returns the value of the HTTP request cookie associated with the given name. The value is implicitly URL-decoded
+	 * with a charset of UTF-8.
+	 * @param request The involved HTTP servlet request.
+	 * @param name The HTTP request cookie name.
+	 * @return The value of the HTTP request cookie associated with the given name.
+	 * @throws UnsupportedOperationException When this platform does not support UTF-8.
+	 * @see HttpServletRequest#getCookies()
+	 * @since 2.0
+	 */
+	public static String getRequestCookie(HttpServletRequest request, String name) {
+		Cookie[] cookies = request.getCookies();
+
+		if (cookies != null) {
+			for (Cookie cookie : cookies) {
+				if (cookie.getName().equals(name)) {
+					return decodeURL(cookie.getValue());
+				}
+			}
+		}
+
+		return null;
+	}
+
+	/**
+	 * Add a cookie with given name, value and maxage to the HTTP response. The cookie value will implicitly be
+	 * URL-encoded with UTF-8 so that any special characters can be stored in the cookie. The cookie will implicitly
+	 * be set to secure when the current request is secure (i.e. when the current request is a HTTPS request). The
+	 * cookie will implicitly be set in the domain and path of the current request URL.
+	 * @param request The involved HTTP servlet request.
+	 * @param response The involved HTTP servlet response.
+	 * @param name The cookie name.
+	 * @param value The cookie value.
+	 * @param maxAge The maximum age of the cookie, in seconds. If this is <code>0</code>, then the cookie will be
+	 * removed. Note that the name and path must be exactly the same as it was when the cookie was created. If this is
+	 * <code>-1</code> then the cookie will become a session cookie and thus live as long as the established HTTP
+	 * session.
+	 * @throws UnsupportedOperationException When this platform does not support UTF-8.
+	 * @see HttpServletResponse#addCookie(Cookie)
+	 * @since 2.0
+	 */
+	public static void addResponseCookie(HttpServletRequest request, HttpServletResponse response,
+		String name, String value, int maxAge)
+	{
+		addResponseCookie(request, response, name, value, getRequestHostname(request), null, maxAge);
+	}
+
+	/**
+	 * Add a cookie with given name, value, path and maxage to the HTTP response. The cookie value will implicitly be
+	 * URL-encoded with UTF-8 so that any special characters can be stored in the cookie. The cookie will implicitly
+	 * be set to secure when the current request is secure (i.e. when the current request is a HTTPS request). The
+	 * cookie will implicitly be set in the domain of the current request URL.
+	 * @param request The involved HTTP servlet request.
+	 * @param response The involved HTTP servlet response.
+	 * @param name The cookie name.
+	 * @param value The cookie value.
+	 * @param path The cookie path. If this is <code>/</code>, then the cookie is available in all pages of the webapp.
+	 * If this is <code>/somespecificpath</code>, then the cookie is only available in pages under the specified path.
+	 * @param maxAge The maximum age of the cookie, in seconds. If this is <code>0</code>, then the cookie will be
+	 * removed. Note that the name and path must be exactly the same as it was when the cookie was created. If this is
+	 * <code>-1</code> then the cookie will become a session cookie and thus live as long as the established HTTP
+	 * session.
+	 * @throws UnsupportedOperationException When this platform does not support UTF-8.
+	 * @see HttpServletResponse#addCookie(Cookie)
+	 * @since 2.0
+	 */
+	public static void addResponseCookie(HttpServletRequest request, HttpServletResponse response,
+		String name, String value, String path, int maxAge)
+	{
+		addResponseCookie(request, response, name, value, getRequestHostname(request), path, maxAge);
+	}
+
+	/**
+	 * Add a cookie with given name, value, domain, path and maxage to the HTTP response. The cookie value will
+	 * implicitly be URL-encoded with UTF-8 so that any special characters can be stored in the cookie. The cookie will
+	 * implicitly be set to secure when the current request is secure (i.e. when the current request is a HTTPS request).
+	 * @param request The involved HTTP servlet request.
+	 * @param response The involved HTTP servlet response.
+	 * @param name The cookie name.
+	 * @param value The cookie value.
+	 * @param domain The cookie domain. You can use <code>.example.com</code> (with a leading period) if you'd like the
+	 * cookie to be available to all subdomains of the domain. Note that you cannot set it to a different domain.
+	 * @param path The cookie path. If this is <code>/</code>, then the cookie is available in all pages of the webapp.
+	 * If this is <code>/somespecificpath</code>, then the cookie is only available in pages under the specified path.
+	 * @param maxAge The maximum age of the cookie, in seconds. If this is <code>0</code>, then the cookie will be
+	 * removed. Note that the name and path must be exactly the same as it was when the cookie was created. If this is
+	 * <code>-1</code> then the cookie will become a session cookie and thus live as long as the established HTTP
+	 * session.
+	 * @throws UnsupportedOperationException When this platform does not support UTF-8.
+	 * @see HttpServletResponse#addCookie(Cookie)
+	 * @since 2.0
+	 */
+	public static void addResponseCookie(HttpServletRequest request, HttpServletResponse response,
+		String name, String value, String domain, String path, int maxAge)
+	{
+		Cookie cookie = new Cookie(name, encodeURL(value));
+
+		if (domain != null && !domain.equals("localhost")) { // Chrome doesn't like domain:"localhost" on cookies.
+			cookie.setDomain(domain);
+		}
+
+		if (path != null) {
+			cookie.setPath(path);
+		}
+
+		cookie.setMaxAge(maxAge);
+		cookie.setSecure(request.isSecure());
+		response.addCookie(cookie);
+	}
+
+	/**
+	 * Remove the cookie with given name and path from the HTTP response. Note that the name and path must be exactly
+	 * the same as it was when the cookie was created.
+	 * @param request The involved HTTP servlet request.
+	 * @param response The involved HTTP servlet response.
+	 * @param name The cookie name.
+	 * @param path The cookie path.
+	 * @see HttpServletResponse#addCookie(Cookie)
+	 * @since 2.0
+	 */
+	public static void removeResponseCookie(HttpServletRequest request, HttpServletResponse response,
+		String name, String path)
+	{
+		addResponseCookie(request, response, name, null, path, 0);
+	}
+
+	// ServletContext -------------------------------------------------------------------------------------------------
+
+	/**
+	 * Returns the application scope attribute value associated with the given name.
+	 * @param <T> The expected return type.
+	 * @param context The servlet context used for looking up the attribute.
+	 * @param name The application scope attribute name.
+	 * @return The application scope attribute value associated with the given name.
+	 * @throws ClassCastException When <code>T</code> is of wrong type.
+	 * @see ServletContext#getAttribute(String)
+	 */
+	@SuppressWarnings("unchecked")
+	public static <T> T getApplicationAttribute(ServletContext context, String name) {
+		return (T) context.getAttribute(name);
+	}
+
+	// JSF ------------------------------------------------------------------------------------------------------------
+
+	/**
+	 * Returns <code>true</code> if the given HTTP servlet request is a JSF ajax request. This does exactly the same as
+	 * {@link Faces#isAjaxRequest()}, but then without the need for a {@link FacesContext}. The major advantage is that
+	 * you can perform the job inside a servlet filter, where the {@link FacesContext} is normally not available.
+	 * @param request The involved HTTP servlet request.
+	 * @return <code>true</code> if the given HTTP servlet request is a JSF ajax request.
+	 * @since 2.0
+	 */
+	public static boolean isFacesAjaxRequest(HttpServletRequest request) {
+		return FACES_AJAX_HEADERS.contains(request.getHeader("Faces-Request"));
+	}
+
+	/**
+	 * Returns <code>true</code> if the given HTTP servlet request is a JSF resource request. I.e. this request will
+	 * trigger the JSF {@link ResourceHandler} for among others CSS/JS/image resources.
+	 * @param request The involved HTTP servlet request.
+	 * @return <code>true</code> if the given HTTP servlet request is a JSF resource request.
+	 * @since 2.0
+	 * @see ResourceHandler#RESOURCE_IDENTIFIER
+	 */
+	public static boolean isFacesResourceRequest(HttpServletRequest request) {
+		return request.getRequestURI().startsWith(request.getContextPath() + ResourceHandler.RESOURCE_IDENTIFIER + "/");
+	}
+
+	/**
+	 * Returns <code>true</code> if we're in JSF development stage. This will be the case when the
+	 * <code>javax.faces.PROJECT_STAGE</code> context parameter in <code>web.xml</code> is set to
+	 * <code>Development</code>.
+	 * @param context The involved servlet context.
+	 * @return <code>true</code> if we're in development stage, otherwise <code>false</code>.
+	 * @since 2.1
+	 * @see Application#getProjectStage()
+	 */
+	public static boolean isFacesDevelopment(ServletContext context) {
+		if (facesDevelopment != null) {
+			return facesDevelopment;
+		}
+
+		String projectStage = null;
+
+		try {
+			projectStage = lookup(PROJECT_STAGE_JNDI_NAME);
+		}
+		catch (IllegalStateException ignore) {
+			return false; // May happen in a.o. GlassFish 4.1 during startup.
+		}
+
+		if (projectStage == null) {
+			projectStage = context.getInitParameter(PROJECT_STAGE_PARAM_NAME);
+		}
+
+		facesDevelopment = Development.name().equals(projectStage);
+		return facesDevelopment;
+	}
+
+	/**
+	 * Sends a temporary (302) JSF redirect to the given URL, supporting JSF ajax requests. This does exactly the same
+	 * as {@link Faces#redirect(String, String...)}, but without the need for a {@link FacesContext}. The major
+	 * advantage is that you can perform the job inside a servlet filter or even a plain vanilla servlet, where the
+	 * {@link FacesContext} is normally not available. This method also recognizes JSF ajax requests which requires a
+	 * special XML response in order to successfully perform the redirect.
+	 * <p>
+	 * If the given URL does <b>not</b> start with <code>http://</code>, <code>https://</code> or <code>/</code>, then
+	 * the request context path will be prepended, otherwise it will be the unmodified redirect URL. So, when
+	 * redirecting to another page in the same web application, always specify the full path from the context root on
+	 * (which in turn does not need to start with <code>/</code>).
+	 * <pre>
+	 * Servlets.facesRedirect(request, response, "some.xhtml");
+	 * </pre>
+	 * <p>
+	 * You can use {@link String#format(String, Object...)} placeholder <code>%s</code> in the redirect URL to represent
+	 * placeholders for any request parameter values which needs to be URL-encoded. Here's a concrete example:
+	 * <pre>
+	 * Servlets.facesRedirect(request, response, "some.xhtml?foo=%s&amp;bar=%s", foo, bar);
+	 * </pre>
+	 * @param request The involved HTTP servlet request.
+	 * @param response The involved HTTP servlet response.
+	 * @param url The URL to redirect the current response to.
+	 * @param paramValues The request parameter values which you'd like to put URL-encoded in the given URL.
+	 * @throws IOException Whenever something fails at I/O level. The caller should preferably not catch it, but just
+	 * redeclare it in the action method. The servletcontainer will handle it.
+	 * @since 2.0
+	 */
+	public static void facesRedirect
+		(HttpServletRequest request, HttpServletResponse response, String url, String ... paramValues)
+			throws IOException
+	{
+		String redirectURL = prepareRedirectURL(request, url, paramValues);
+
+		if (isFacesAjaxRequest(request)) {
+			setNoCacheHeaders(response);
+			response.setContentType("text/xml");
+			response.setCharacterEncoding(UTF_8.name());
+			response.getWriter().printf(FACES_AJAX_REDIRECT_XML, redirectURL);
+		}
+		else {
+			response.sendRedirect(redirectURL);
+		}
+	}
+
+	// Helpers --------------------------------------------------------------------------------------------------------
+
+	/**
+	 * Helper method to prepare redirect URL. Package-private so that {@link FacesLocal} can also use it.
+	 */
+	static String prepareRedirectURL(HttpServletRequest request, String url, String... paramValues) {
+		String redirectURL = url;
+
+		if (!startsWithOneOf(url, "http://", "https://", "/")) {
+			redirectURL = request.getContextPath() + "/" + url;
+		}
+
+		if (isEmpty(paramValues)) {
+			return redirectURL;
+		}
+
+		Object[] encodedParams = new Object[paramValues.length];
+
+		for (int i = 0; i < paramValues.length; i++) {
+			encodedParams[i] = encodeURL(paramValues[i]);
+		}
+
+		return String.format(redirectURL, encodedParams);
+	}
+
 }