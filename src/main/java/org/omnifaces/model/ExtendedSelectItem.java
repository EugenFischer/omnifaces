--- conflicted
+++ resolved
@@ -32,19 +32,11 @@
 	public ExtendedSelectItem() {}
 
 	/**
-<<<<<<< HEAD
-     * <p>Construct a <code>SelectItem</code> with property values initialized from the corresponding
-     * properties on the <code>UISelectItem</code>.
-     * </p>
-     * @param uiSelectItem The UI select item.
-     */
-=======
 	 * <p>Construct a <code>SelectItem</code> with property values initialized from the corresponding
 	 * properties on the <code>UISelectItem</code>.
 	 * </p>
 	 * @param uiSelectItem The UI select item.
 	 */
->>>>>>> 15adb166
 	public ExtendedSelectItem(UISelectItem uiSelectItem) {
 		super(
 			uiSelectItem.getItemValue(),
