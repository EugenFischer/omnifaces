--- conflicted
+++ resolved
@@ -425,11 +425,7 @@
 	 */
 	@SuppressWarnings("unchecked") // For the cast on Class<Throwable>.
 	private static Map<Class<Throwable>, String> parseErrorPageLocations(Element webXml, XPath xpath) throws XPathExpressionException, ClassNotFoundException {
-<<<<<<< HEAD
-		Map<Class<Throwable>, String> errorPageLocations = new LinkedHashMap<Class<Throwable>, String>();
-=======
-		Map<Class<Throwable>, String> errorPageLocations = new HashMap<>();
->>>>>>> ae6c6d9d
+		Map<Class<Throwable>, String> errorPageLocations = new HashMap<Class<Throwable>, String>();
 		NodeList exceptionTypes = getNodeList(webXml, xpath, XPATH_EXCEPTION_TYPE);
 
 		for (int i = 0; i < exceptionTypes.getLength(); i++) {
