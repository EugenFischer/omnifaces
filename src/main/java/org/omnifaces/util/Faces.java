/*
 * Copyright 2012 OmniFaces.
 *
 * Licensed under the Apache License, Version 2.0 (the "License"); you may not use this file except in compliance with
 * the License. You may obtain a copy of the License at
 *
 *     http://www.apache.org/licenses/LICENSE-2.0
 *
 * Unless required by applicable law or agreed to in writing, software distributed under the License is distributed on
 * an "AS IS" BASIS, WITHOUT WARRANTIES OR CONDITIONS OF ANY KIND, either express or implied. See the License for the
 * specific language governing permissions and limitations under the License.
 */
package org.omnifaces.util;

import static javax.faces.FactoryFinder.APPLICATION_FACTORY;

import java.io.File;
import java.io.FileInputStream;
import java.io.IOException;
import java.io.InputStream;
import java.net.MalformedURLException;
import java.net.URL;
import java.util.Collection;
import java.util.List;
import java.util.Locale;
import java.util.Map;
import java.util.MissingResourceException;
import java.util.ResourceBundle;
import java.util.Set;

import javax.el.ELContext;
import javax.el.ELResolver;
import javax.el.ExpressionFactory;
import javax.el.ValueExpression;
import javax.faces.FactoryFinder;
import javax.faces.application.Application;
import javax.faces.application.ApplicationFactory;
import javax.faces.application.NavigationHandler;
import javax.faces.application.ViewHandler;
import javax.faces.component.UIViewParameter;
import javax.faces.component.UIViewRoot;
import javax.faces.context.ExternalContext;
import javax.faces.context.FacesContext;
import javax.faces.context.FacesContextWrapper;
import javax.faces.context.Flash;
import javax.faces.context.PartialViewContext;
import javax.faces.event.PhaseId;
import javax.faces.view.ViewDeclarationLanguage;
import javax.faces.view.ViewMetadata;
import javax.faces.view.facelets.FaceletContext;
import javax.servlet.ServletContext;
import javax.servlet.ServletException;
import javax.servlet.http.HttpServletRequest;
import javax.servlet.http.HttpServletResponse;
import javax.servlet.http.HttpSession;

import org.omnifaces.component.ParamHolder;

/**
 * <p>
 * Collection of utility methods for the JSF API that are mainly shortcuts for obtaining stuff from the thread local
 * {@link FacesContext}. In effects, it 'flattens' the hierarchy of nested objects. Do note that using the hierarchy is
 * actually a better software design practice, but can lead to verbose code.
<<<<<<< HEAD
 * <p>
 * Next to those oneliner delegate calls, there are also some helpful methods which eliminates multiline boilerplate
 * code, such as {@link #getLocale()} which returns sane fallback values, a more convenient
 * {@link #redirect(String, String...)} which automatically prepends the context path when the path does not start with
 * <code>/</code> and offers support for URL encoding of request parameters supplied by varargs argument, and several
 * useful {@link #sendFile(File, boolean)} methods which allows you to provide a {@link File}, <code>byte[]</code> or
 * {@link InputStream} as a download to the client.
 *
 * <h3>Usage</h3>
 * <p>
 * Some examples:
 * <pre>
 * // Get a session attribute (no explicit cast necessary!).
 * User user = Faces.getSessionAttribute("user");
 * </pre>
 * <pre>
 * // Evaluate EL programmatically (no explicit cast necessary!).
 * Item item = Faces.evaluateExpressionGet("#{item}");
 * </pre>
 * <pre>
 * // Get a cookie value.
 * String cookieValue = Faces.getRequestCookie("cookieName");
 * </pre>
 * <pre>
 * // Get all supported locales with default locale as first item.
 * List&lt;Locale&gt; supportedLocales = Faces.getSupportedLocales();
 * </pre>
 * <pre>
 * // Check in e.g. preRenderView if session has been timed out.
 * if (Faces.hasSessionTimedOut()) {
 *     Messages.addGlobalWarn("Oops, you have been logged out because your session was been timed out!");
 * }
 * </pre>
 * <pre>
 * // Get value of &lt;f:metadata&gt;&lt;f:attribute name="foo"&gt; of different view without building it.
 * String foo = Faces.getMetadataAttribute("/other.xhtml", "foo");
 * </pre>
 * <pre>
 * // Send a redirect with parameters UTF-8 encoded in query string.
 * Faces.redirect("product.xhtml?id=%d&amp;name=%s", product.getId(), product.getName());
 * </pre>
 * <pre>
 * // Invalidate the session and send a redirect.
 * public void logout() throws IOException {
 *     Faces.invalidateSession();
 *     Faces.redirect("login.xhtml"); // Can by the way also be done by return "login?faces-redirect=true" if in action method.
 * }
 * </pre>
 * <pre>
 * // Provide a file as attachment.
 * public void download() throws IOException {
 *     Faces.sendFile(new File("/path/to/file.ext"), true);
 * }
 * </pre>
 *
 * <h3>FacesLocal</h3>
 * <p>
=======
 * <p>
 * Next to those oneliner delegate calls, there are also some helpful methods which eliminates multiline boilerplate
 * code, such as {@link #getLocale()} which returns sane fallback values, a more convenient
 * {@link #redirect(String, String...)} which automatically prepends the context path when the path does not start with
 * <code>/</code> and offers support for URL encoding of request parameters supplied by varargs argument, and several
 * useful {@link #sendFile(File, boolean)} methods which allows you to provide a {@link File}, <code>byte[]</code> or
 * {@link InputStream} as a download to the client.
 *
 * <h3>Usage</h3>
 * <p>
 * Some examples:
 * <pre>
 * // Get a session attribute (no explicit cast necessary!).
 * User user = Faces.getSessionAttribute("user");
 * </pre>
 * <pre>
 * // Evaluate EL programmatically (no explicit cast necessary!).
 * Item item = Faces.evaluateExpressionGet("#{item}");
 * </pre>
 * <pre>
 * // Get a cookie value.
 * String cookieValue = Faces.getRequestCookie("cookieName");
 * </pre>
 * <pre>
 * // Get all supported locales with default locale as first item.
 * List&lt;Locale&gt; supportedLocales = Faces.getSupportedLocales();
 * </pre>
 * <pre>
 * // Check in e.g. preRenderView if session has been timed out.
 * if (Faces.hasSessionTimedOut()) {
 *     Messages.addGlobalWarn("Oops, you have been logged out because your session was been timed out!");
 * }
 * </pre>
 * <pre>
 * // Get value of &lt;f:metadata&gt;&lt;f:attribute name="foo"&gt; of different view without building it.
 * String foo = Faces.getMetadataAttribute("/other.xhtml", "foo");
 * </pre>
 * <pre>
 * // Send a redirect with parameters UTF-8 encoded in query string.
 * Faces.redirect("product.xhtml?id=%d&amp;name=%s", product.getId(), product.getName());
 * </pre>
 * <pre>
 * // Invalidate the session and send a redirect.
 * public void logout() throws IOException {
 *     Faces.invalidateSession();
 *     Faces.redirect("login.xhtml"); // Can by the way also be done by return "login?faces-redirect=true" if in action method.
 * }
 * </pre>
 * <pre>
 * // Provide a file as attachment.
 * public void download() throws IOException {
 *     Faces.sendFile(new File("/path/to/file.ext"), true);
 * }
 * </pre>
 *
 * <h3>FacesLocal</h3>
 * <p>
>>>>>>> 15adb166
 * Note that there's normally a minor overhead in obtaining the thread local {@link FacesContext}. In case client code
 * needs to call methods in this class multiple times it's expected that performance will be slightly better if instead
 * the {@link FacesContext} is obtained once and the required methods are called on that, although the difference is
 * practically negligible when used in modern server hardware.
 * <p>
 * In such case, consider using {@link FacesLocal} instead. The difference with {@link Faces} is that no one method of
 * {@link FacesLocal} obtains the {@link FacesContext} from the current thread by
 * {@link FacesContext#getCurrentInstance()}. This job is up to the caller.
 *
 * @author Arjan Tijms
 * @author Bauke Scholtz
 * @see FacesLocal
 * @see Servlets
 */
public final class Faces {

	// Constructors ---------------------------------------------------------------------------------------------------

	private Faces() {
		// Hide constructor.
	}

	// JSF general ----------------------------------------------------------------------------------------------------

	/**
	 * Returns the current faces context.
	 * <p>
	 * <i>Note that whenever you absolutely need this method to perform a general task, you might want to consider to
	 * submit a feature request to OmniFaces in order to add a new utility method which performs exactly this general
	 * task.</i>
	 * @return The current faces context.
	 * @see FacesContext#getCurrentInstance()
	 */
	public static FacesContext getContext() {
		return FacesContext.getCurrentInstance();
	}

	/**
	 * Returns the faces context that's stored in an ELContext.
	 * <p>
	 * Note that this only works for an ELContext that is created in the context of JSF.
	 *
	 * @param elContext the EL context to obtain the faces context from.
	 * @return the faces context that's stored in the given ELContext.
	 * @since 1.2
	 */
	public static FacesContext getContext(ELContext elContext) {
		return (FacesContext) elContext.getContext(FacesContext.class);
	}

	/**
	 * Sets the given faces context as current instance. Use this if you have a custom {@link FacesContextWrapper}
	 * which you'd like to (temporarily) use as the current instance of the faces context.
	 * @param context The faces context to be set as the current instance.
	 * @since 1.3
	 */
	public static void setContext(FacesContext context) {
		FacesContextSetter.setCurrentInstance(context);
	}

	/**
	 * Inner class so that the protected {@link FacesContext#setCurrentInstance(FacesContext)} method can be invoked.
	 * @author Bauke Scholtz
	 */
	private abstract static class FacesContextSetter extends FacesContext {
		protected static void setCurrentInstance(FacesContext context) {
			FacesContext.setCurrentInstance(context);
		}
	}

	/**
	 * Returns <code>true</code> when the current faces context is available (i.e. it is not <code>null</code>).
	 * @return <code>true</code> when the current faces context is available.
	 * @since 2.0
	 */
	public static boolean hasContext() {
		return getContext() != null;
	}

	/**
	 * Returns the current external context.
	 * <p>
	 * <i>Note that whenever you absolutely need this method to perform a general task, you might want to consider to
	 * submit a feature request to OmniFaces in order to add a new utility method which performs exactly this general
	 * task.</i>
	 * @return The current external context.
	 * @see FacesContext#getExternalContext()
	 */
	public static ExternalContext getExternalContext() {
		return getContext().getExternalContext();
	}

	/**
	 * Returns the application singleton.
	 * <p>
	 * <i>Note that whenever you absolutely need this method to perform a general task, you might want to consider to
	 * submit a feature request to OmniFaces in order to add a new utility method which performs exactly this general
	 * task.</i>
	 * @return The faces application singleton.
	 * @see FacesContext#getApplication()
	 */
	public static Application getApplication() {
		return getContext().getApplication();
	}

	/**
	 * Gets the JSF Application singleton from the FactoryFinder.
	 * <p>
	 * This method is an alternative for {@link Faces#getApplication()} for those situations where the
	 * {@link FacesContext} isn't available.
	 *
	 * @return The faces application singleton.
	 */
	public static Application getApplicationFromFactory() {
		return ((ApplicationFactory) FactoryFinder.getFactory(APPLICATION_FACTORY)).getApplication();
	}

	/**
	 * Returns the implementation information of currently loaded JSF implementation. E.g. "Mojarra 2.1.7-FCS".
	 * @return The implementation information of currently loaded JSF implementation.
	 * @see Package#getImplementationTitle()
	 * @see Package#getImplementationVersion()
	 */
	public static String getImplInfo() {
		Package jsfPackage = FacesContext.class.getPackage();
		return jsfPackage.getImplementationTitle() + " " + jsfPackage.getImplementationVersion();
	}

	/**
	 * Returns the server information of currently running application server implementation.
	 * @return The server information of currently running application server implementation.
	 * @see ServletContext#getServerInfo()
	 */
	public static String getServerInfo() {
		return FacesLocal.getServerInfo(getContext());
	}

	/**
	 * Returns whether we're in development stage. This will be the case when the <code>javax.faces.PROJECT_STAGE</code>
	 * context parameter in <code>web.xml</code> is set to <code>Development</code>.
	 * @return <code>true</code> if we're in development stage, otherwise <code>false</code>.
	 * @see Application#getProjectStage()
	 */
	public static boolean isDevelopment() {
		return FacesLocal.isDevelopment(getContext());
	}

	/**
	 * Determines and returns the faces servlet mapping used in the current request. If JSF is prefix mapped (e.g.
	 * <code>/faces/*</code>), then this returns the whole path, with a leading slash (e.g. <code>/faces</code>). If JSF
	 * is suffix mapped (e.g. <code>*.xhtml</code>), then this returns the whole extension (e.g. <code>.xhtml</code>).
	 * @return The faces servlet mapping (without the wildcard).
	 * @see #getRequestPathInfo()
	 * @see #getRequestServletPath()
	 */
	public static String getMapping() {
		return FacesLocal.getMapping(getContext());
	}

	/**
	 * Returns whether the faces servlet mapping used in the current request is a prefix mapping.
	 * @return <code>true</code> if the faces servlet mapping used in the current request is a prefix mapping, otherwise
	 * <code>false</code>.
	 * @see #getMapping()
	 * @see #isPrefixMapping(String)
	 */
	public static boolean isPrefixMapping() {
		return isPrefixMapping(getMapping());
	}

	/**
	 * Returns whether the given faces servlet mapping is a prefix mapping. Use this method in preference to
	 * {@link #isPrefixMapping()} when you already have obtained the mapping from {@link #getMapping()} so that the
	 * mapping won't be calculated twice.
	 * @param mapping The mapping to be tested.
	 * @return <code>true</code> if the faces servlet mapping used in the current request is a prefix mapping, otherwise
	 * <code>false</code>.
	 * @throws NullPointerException When mapping is <code>null</code>.
	 */
	public static boolean isPrefixMapping(String mapping) {
		return (mapping.charAt(0) == '/');
	}

	/**
	 * Returns the current phase ID.
	 * @return The current phase ID.
	 * @see FacesContext#getCurrentPhaseId()
	 */
	public static PhaseId getCurrentPhaseId() {
		return getContext().getCurrentPhaseId();
	}

	/**
	 * Signals JSF that the validations phase of the current request has failed. This can be invoked in any other
	 * phase than the validations phase. The value can be read by {@link #isValidationFailed()} in Java and by
	 * <code>#{facesContext.validationFailed}</code> in EL.
	 * @see FacesContext#validationFailed()
	 */
	public static void validationFailed() {
		getContext().validationFailed();
	}

	/**
	 * Returns whether the validations phase of the current request has failed.
	 * @return <code>true</code> if the validations phase of the current request has failed, otherwise
	 * <code>false</code>.
	 * @see FacesContext#isValidationFailed()
	 */
	public static boolean isValidationFailed() {
		return getContext().isValidationFailed();
	}

	/**
	 * Returns the current EL context.
	 * @return The current EL context.
	 * @see FacesContext#getELContext()
	 * @since 2.0
	 */
	public static ELContext getELContext() {
		return getContext().getELContext();
	}

	/**
	 * Programmatically evaluate the given EL expression and return the evaluated value.
	 * @param <T> The expected return type.
	 * @param expression The EL expression to be evaluated.
	 * @return The evaluated value of the given EL expression.
	 * @throws ClassCastException When <code>T</code> is of wrong type.
	 * @see Application#evaluateExpressionGet(FacesContext, String, Class)
	 */
	public static <T> T evaluateExpressionGet(String expression) {
		return FacesLocal.evaluateExpressionGet(getContext(), expression);
	}

	/**
	 * Programmatically evaluate the given EL expression and set the given value.
	 * @param expression The EL expression to be evaluated.
	 * @param value The value to be set in the property behind the given EL expression.
	 * @see Application#getExpressionFactory()
	 * @see ExpressionFactory#createValueExpression(ELContext, String, Class)
	 * @see ValueExpression#setValue(ELContext, Object)
	 * @since 1.1
	 */
	public static void evaluateExpressionSet(String expression, Object value) {
		FacesLocal.evaluateExpressionSet(getContext(), expression, value);
	}

	/**
	 * Programmatically EL-resolve the given property on the given base object and return the resolved value.
	 * @param <T> The expected return type.
	 * @param base The base object whose property value is to be returned, or null to resolve a top-level variable.
	 * @param property The property or variable to be resolved on the given base.
	 * @return The resolved value of the given property on the given base object.
	 * @throws ClassCastException When <code>T</code> is of wrong type.
	 * @see Application#getELResolver()
	 * @see ELResolver#getValue(ELContext, Object, Object)
	 * @since 2.1
	 */
	public static <T> T resolveExpressionGet(Object base, String property) {
		return FacesLocal.resolveExpressionGet(getContext(), base, property);
	}

	/**
	 * Programmatically EL-resolve the given property on the given base object and set the given value.
	 * @param base The base object whose property value is to be set, or null to set a top-level variable.
	 * @param property The property or variable to be set on the given base.
	 * @param value The value to be set in the property on the given base.
	 * @see Application#getELResolver()
	 * @see ELResolver#setValue(ELContext, Object, Object, Object)
	 * @since 2.1
	 */
	public static void resolveExpressionSet(Object base, String property, Object value) {
		FacesLocal.resolveExpressionSet(getContext(), base, property, value);
	}

	/**
	 * Returns the Faces context attribute value associated with the given name.
	 * @param <T> The expected return type.
	 * @param name The Faces context attribute name.
	 * @return The Faces context attribute value associated with the given name.
	 * @throws ClassCastException When <code>T</code> is of wrong type.
	 * @see FacesContext#getAttributes()
	 * @since 1.3
	 */
	public static <T> T getContextAttribute(String name) {
		return FacesLocal.getContextAttribute(getContext(), name);
	}

	/**
	 * Sets the Faces context attribute value associated with the given name.
	 * @param name The Faces context attribute name.
	 * @param value The Faces context attribute value.
	 * @see FacesContext#getAttributes()
	 * @since 1.3
	 */
	public static void setContextAttribute(String name, Object value) {
		FacesLocal.setContextAttribute(getContext(), name, value);
	}

	// JSF views ------------------------------------------------------------------------------------------------------

	/**
	 * Returns the current view root.
	 * @return The current view root.
	 * @see FacesContext#getViewRoot()
	 */
	public static UIViewRoot getViewRoot() {
		return getContext().getViewRoot();
	}

	/**
	 * Sets the current view root to the given view ID. The view ID must start with a leading slash. If an invalid view
	 * ID is given, then the response will simply result in a 404.
	 * @param viewId The ID of the view which needs to be set as the current view root.
	 * @see ViewHandler#createView(FacesContext, String)
	 * @see FacesContext#setViewRoot(UIViewRoot)
	 * @since 1.1
	 */
	public static void setViewRoot(String viewId) {
		FacesLocal.setViewRoot(getContext(), viewId);
	}

	/**
	 * Returns the ID of the current view root, or <code>null</code> if there is no view.
	 * @return The ID of the current view root, or <code>null</code> if there is no view.
	 * @see UIViewRoot#getViewId()
	 */
	public static String getViewId() {
		return FacesLocal.getViewId(getContext());
	}

	/**
	 * Returns the {@link ViewDeclarationLanguage} associated with the "current" view ID.
	 * <p>
	 * The current view ID is the view ID that's set for the view root that's associated with
	 * the current faces context.
	 *
	 * @return The {@link ViewDeclarationLanguage} associated with the "current" view ID.
	 * @since 1.8
	 */
	public static ViewDeclarationLanguage getViewDeclarationLanguage() {
		return FacesLocal.getViewDeclarationLanguage(getContext());
	}

	/**
	 * Normalize the given path as a valid view ID based on the current mapping, if necessary.
	 * <ul>
	 * <li>If the current mapping is a prefix mapping and the given path starts with it, then remove it.
	 * <li>If the current mapping is a suffix mapping and the given path ends with it, then replace it with the default
	 * Facelets suffix.
	 * </ul>
	 * @param path The path to be normalized as a valid view ID based on the current mapping.
	 * @return The path as a valid view ID.
	 * @see #getMapping()
	 * @see #isPrefixMapping(String)
	 */
	public static String normalizeViewId(String path) {
		return FacesLocal.normalizeViewId(getContext(), path);
	}

	/**
	 * Returns the view parameters of the current view, or an empty collection if there is no view.
	 * @return The view parameters of the current view, or an empty collection if there is no view.
	 * @see ViewMetadata#getViewParameters(UIViewRoot)
	 */
	public static Collection<UIViewParameter> getViewParameters() {
		return FacesLocal.getViewParameters(getContext());
	}

	/**
	 * Returns the view parameters of the current view as a parameter map, or an empty map if there is no view. This is
	 * ready for usage in among others {@link ViewHandler#getBookmarkableURL(FacesContext, String, Map, boolean)}.
	 * @return The view parameters of the current view as a parameter map, or an empty map if there is no view.
	 * @see ViewMetadata#getViewParameters(UIViewRoot)
	 */
	public static Map<String, List<String>> getViewParameterMap() {
		return FacesLocal.getViewParameterMap(getContext());
	}

	/**
	 * Returns the metadata attribute map of the given view ID, or an empty map if there is no view metadata.
	 * @param viewId The view ID to return the metadata attribute map for.
	 * @return The metadata attribute map of the given view ID, or an empty map if there is no view metadata.
	 * @see ViewDeclarationLanguage#getViewMetadata(FacesContext, String)
	 * @since 1.4
	 */
	public static Map<String, Object> getMetadataAttributes(String viewId) {
		return FacesLocal.getMetadataAttributes(getContext(), viewId);
	}

	/**
	 * Returns the metadata attribute map of the current view, or an empty map if there is no view metadata.
	 * @return The metadata attribute map of the current view, or an empty map if there is no view metadata.
	 * @see UIViewRoot#getAttributes()
	 * @since 2.0
	 */
	public static Map<String, Object> getMetadataAttributes() {
		return FacesLocal.getMetadataAttributes(getContext());
	}

	/**
	 * Returns the metadata attribute of the given view ID associated with the given name.
	 * Note: this is not the same as the view scope, for that use {@link #getViewAttribute(String)}.
	 * @param <T> The expected return type.
	 * @param viewId The view ID to return the metadata attribute for.
	 * @param name The metadata attribute name.
	 * @return The metadata attribute of the given view ID associated with the given name.
	 * @throws ClassCastException When <code>T</code> is of wrong type.
	 * @see ViewDeclarationLanguage#getViewMetadata(FacesContext, String)
	 * @since 1.4
	 */
	public static <T> T getMetadataAttribute(String viewId, String name) {
		return FacesLocal.getMetadataAttribute(getContext(), viewId, name);
	}

	/**
	 * Returns the metadata attribute of the current view associated with the given name.
	 * Note: this is not the same as the view scope, for that use {@link #getViewAttribute(String)}.
	 * @param <T> The expected return type.
	 * @param name The metadata attribute name.
	 * @return The metadata attribute of the current view associated with the given name.
	 * @throws ClassCastException When <code>T</code> is of wrong type.
	 * @see UIViewRoot#getAttributes()
	 * @since 1.4
	 */
	public static <T> T getMetadataAttribute(String name) {
		return FacesLocal.getMetadataAttribute(getContext(), name);
	}

	/**
	 * Returns the current locale. If the locale set in the JSF view root is not null, then return it. Else if the
	 * client preferred locale is not null and is among supported locales, then return it. Else if the JSF default
	 * locale is not null, then return it. Else return the system default locale.
	 * @return The current locale.
	 * @see UIViewRoot#getLocale()
	 * @see ExternalContext#getRequestLocale()
	 * @see Application#getDefaultLocale()
	 * @see Locale#getDefault()
	 */
	public static Locale getLocale() {
		return FacesLocal.getLocale(getContext());
	}

	/**
	 * Returns the default locale, or <code>null</code> if there is none.
	 * @return The default locale, or <code>null</code> if there is none.
	 * @see Application#getDefaultLocale()
	 */
	public static Locale getDefaultLocale() {
		return FacesLocal.getDefaultLocale(getContext());
	}

	/**
	 * Returns a list of all supported locales on this application, with the default locale as the first item, if any.
	 * This will return an empty list if there are no locales definied in <code>faces-config.xml</code>.
	 * @return A list of all supported locales on this application, with the default locale as the first item, if any.
	 * @see Application#getDefaultLocale()
	 * @see Application#getSupportedLocales()
	 */
	public static List<Locale> getSupportedLocales() {
		return FacesLocal.getSupportedLocales(getContext());
	}

	/**
	 * Set the locale of the current view, which is to be used in localizing of the response.
	 * @param locale The locale of the current view.
	 * @throws IllegalStateException When there is no view (i.e. when it is <code>null</code>). This can happen if the
	 * method is called at the wrong moment in the JSF lifecycle, e.g. before the view has been restored/created.
	 * @see UIViewRoot#setLocale(Locale)
	 * @since 1.2
	 */
	public static void setLocale(Locale locale) {
		FacesLocal.setLocale(getContext(), locale);
	}

	/**
<<<<<<< HEAD
	 * Returns the message bundle as identified by <code>&lt;message-bundle&gt;</code> in <code>faces-config.xml</code>.
	 * The instance is already localized via {@link Faces#getLocale()}. If there is no
	 * <code>&lt;message-bundle&gt;</code>, then this method just returns <code>null</code>.
	 * @return The message bundle as identified by <code>&lt;message-bundle&gt;</code> in <code>faces-config.xml</code>.
	 * @since 2.0
	 * @throws MissingResourceException When the <code>&lt;message-bundle&gt;</code> in <code>faces-config.xml</code>
	 * does not refer an existing resource in the classpath.
=======
	 * Returns the application message bundle as identified by <code>&lt;message-bundle&gt;</code> in
	 * <code>faces-config.xml</code>. The instance is already localized via {@link Faces#getLocale()}. If there is no
	 * <code>&lt;message-bundle&gt;</code>, then this method just returns <code>null</code>.
	 * @return The message bundle as identified by <code>&lt;message-bundle&gt;</code> in <code>faces-config.xml</code>.
	 * @throws MissingResourceException When the <code>&lt;message-bundle&gt;</code> in <code>faces-config.xml</code>
	 * does not refer an existing resource in the classpath.
	 * @see Application#getMessageBundle()
	 * @since 2.0
>>>>>>> 15adb166
	 */
	public static ResourceBundle getMessageBundle() {
		return FacesLocal.getMessageBundle(getContext());
	}

	/**
<<<<<<< HEAD
=======
	 * Returns the application resource bundle as identified by the given <code>&lt;var&gt;</code> of the
	 * <code>&lt;resource-bundle&gt;</code> in <code>faces-config.xml</code>. If there is no
	 * <code>&lt;resource-bundle&gt;</code> with the given <code>&lt;var&gt;</code>, then this method just returns
	 * <code>null</code>.
	 * @param var The value of the <code>&lt;var&gt;</code> which identifies the <code>&lt;resource-bundle&gt;</code> in
	 * <code>faces-config.xml</code>.
	 * @return The application resource bundle as identified by the given <code>&lt;var&gt;</code> of the
	 * <code>&lt;resource-bundle&gt;</code> in <code>faces-config.xml</code>.
	 * @throws MissingResourceException When the <code>&lt;resource-bundle&gt;</code> as identified by the given
	 * <code>&lt;var&gt;</code> in <code>faces-config.xml</code> does not refer an existing resource in the classpath.
	 * @see Application#getResourceBundle(FacesContext, String)
	 * @since 2.0
	 */
	public static ResourceBundle getResourceBundle(String var) {
		return FacesLocal.getResourceBundle(getContext(), var);
	}

	/**
	 * Returns all application resource bundles registered as <code>&lt;resource-bundle&gt;</code> in
	 * <code>faces-config.xml</code>. If there are no resource bundles registered, then this method just returns an
	 * empty map.
	 * @return all application resource bundles registered as <code>&lt;resource-bundle&gt;</code> in
	 * <code>faces-config.xml</code>.
	 * <code>&lt;base-name&gt;</code> of the <code>&lt;resource-bundle&gt;</code> in <code>faces-config.xml</code>.
	 * @throws MissingResourceException When the <code>&lt;resource-bundle&gt;</code> in <code>faces-config.xml</code>
	 * does not refer an existing resource in the classpath.
	 * @see Application#getResourceBundle(FacesContext, String)
	 * @since 2.1
	 */
	public static Map<String, ResourceBundle> getResourceBundles() {
		return FacesLocal.getResourceBundles(getContext());
	}

	/**
	 * Gets a string for the given key searching declared resource bundles, order by declaration in
	 * <code>faces-config.xml</code>.
	 * If the string is missing, then this method returns <code>???key???</code>.
	 * @param key The bundle key.
	 * @return a string for the given key searching declared resource bundles, order by declaration in
	 * <code>faces-config.xml</code>.
	 * @since 2.1
	 */
	public static String getBundleString(String key) {
		return FacesLocal.getBundleString(getContext(), key);
	}

	/**
>>>>>>> 15adb166
	 * Perform the JSF navigation to the given outcome.
	 * @param outcome The navigation outcome.
	 * @see Application#getNavigationHandler()
	 * @see NavigationHandler#handleNavigation(FacesContext, String, String)
	 */
	public static void navigate(String outcome) {
		FacesLocal.navigate(getContext(), outcome);
	}

	/**
	 * Returns the concrete domain-relative URL to the current view with the given params URL-encoded in the query
	 * string and optionally include view parameters as well. This URL can ultimately be used as redirect URL, or in
	 * <code>&lt;form action&gt;</code>, or in <code>&lt;a href&gt;</code>. Any parameter with an empty name or value
	 * will be skipped. To skip empty view parameters as well, use <code>&lt;o:viewParam&gt;</code> instead.
	 * @param params The parameters to be URL-encoded in the query string. Can be <code>null</code>.
	 * @param includeViewParams Whether the view parameters of the current view should be included as well.
	 * @return The concrete domain-relative URL to the current view.
	 * @throws IllegalStateException When there is no view (i.e. when it is <code>null</code>). This can happen if the
	 * method is called at the wrong moment in the JSF lifecycle, e.g. before the view has been restored/created.
	 * @see ViewHandler#getBookmarkableURL(FacesContext, String, Map, boolean)
	 * @since 1.6
	 */
	public static String getBookmarkableURL(Map<String, List<String>> params, boolean includeViewParams) {
		return FacesLocal.getBookmarkableURL(getContext(), params, includeViewParams);
	}

	/**
	 * Returns the concrete domain-relative URL to the given view with the given params URL-encoded in the query
	 * string and optionally include view parameters as well. This URL can ultimately be used as redirect URL, or in
	 * <code>&lt;form action&gt;</code>, or in <code>&lt;a href&gt;</code>. Any parameter with an empty name or value
	 * will be skipped. To skip empty view parameters as well, use <code>&lt;o:viewParam&gt;</code> instead.
	 * @param viewId The view ID to create the bookmarkable URL for.
	 * @param params The parameters to be URL-encoded in the query string. Can be <code>null</code>.
	 * @param includeViewParams Whether the view parameters of the current view which are also declared in the target
	 * view should be included as well. Note thus that this does not include the view parameters which are not declared
	 * in the target view!
	 * @return The concrete domain-relative URL to the target view.
	 * @see ViewHandler#getBookmarkableURL(FacesContext, String, Map, boolean)
	 * @since 1.6
	 */
	public static String getBookmarkableURL(String viewId, Map<String, List<String>> params, boolean includeViewParams) {
		return FacesLocal.getBookmarkableURL(getContext(), viewId, params, includeViewParams);
	}

	/**
	 * Returns the concrete domain-relative URL to the current view with the given params URL-encoded in the query
	 * string and optionally include view parameters as well. This URL can ultimately be used as redirect URL, or in
	 * <code>&lt;form action&gt;</code>, or in <code>&lt;a href&gt;</code>. Any parameter with an empty name or value
	 * will be skipped. To skip empty view parameters as well, use <code>&lt;o:viewParam&gt;</code> instead.
	 * @param params The parameters to be URL-encoded in the query string. Can be <code>null</code>.
	 * @param includeViewParams Whether the view parameters of the current view should be included as well.
	 * @return The concrete domain-relative URL to the current view.
	 * @throws IllegalStateException When there is no view (i.e. when it is <code>null</code>). This can happen if the
	 * method is called at the wrong moment in the JSF lifecycle, e.g. before the view has been restored/created.
	 * @see ViewHandler#getBookmarkableURL(FacesContext, String, Map, boolean)
	 * @since 1.7
	 */
	public static String getBookmarkableURL(Collection<? extends ParamHolder> params, boolean includeViewParams) {
		return FacesLocal.getBookmarkableURL(getContext(), params, includeViewParams);
	}

	/**
	 * Returns the concrete domain-relative URL to the given view with the given params URL-encoded in the query
	 * string and optionally include view parameters as well. This URL can ultimately be used as redirect URL, or in
	 * <code>&lt;form action&gt;</code>, or in <code>&lt;a href&gt;</code>. Any parameter with an empty name or value
	 * will be skipped. To skip empty view parameters as well, use <code>&lt;o:viewParam&gt;</code> instead.
	 * @param viewId The view ID to create the bookmarkable URL for.
	 * @param params The parameters to be URL-encoded in the query string. Can be <code>null</code>.
	 * @param includeViewParams Whether the view parameters of the current view which are also declared in the target
	 * view should be included as well. Note thus that this does not include the view parameters which are not declared
	 * in the target view!
	 * @return The concrete domain-relative URL to the target view.
	 * @see ViewHandler#getBookmarkableURL(FacesContext, String, Map, boolean)
	 * @since 1.7
	 */
	public static String getBookmarkableURL(String viewId, Collection<? extends ParamHolder> params, boolean includeViewParams) {
		return FacesLocal.getBookmarkableURL(getContext(), viewId, params, includeViewParams);
	}

	// Facelets -------------------------------------------------------------------------------------------------------

	/**
	 * Returns the Facelet context.
	 * <p>
	 * <i>Note that whenever you absolutely need this method to perform a general task, you might want to consider to
	 * submit a feature request to OmniFaces in order to add a new utility method which performs exactly this general
	 * task.</i>
	 * @return The Facelet context.
	 * @see FaceletContext
	 * @since 1.1
	 */
	public static FaceletContext getFaceletContext() {
		return FacesLocal.getFaceletContext(getContext());
	}

	/**
	 * Returns the Facelet attribute value associated with the given name. This basically returns the value of the
	 * <code>&lt;ui:param&gt;</code> which is been declared inside the Facelet file, or is been passed into the Facelet
	 * file by e.g. an <code>&lt;ui:include&gt;</code>.
	 * @param <T> The expected return type.
	 * @param name The Facelet attribute name.
	 * @return The Facelet attribute value associated with the given name.
	 * @throws ClassCastException When <code>T</code> is of wrong type.
	 * @see FaceletContext#getAttribute(String)
	 * @since 1.1
	 */
	public static <T> T getFaceletAttribute(String name) {
		return FacesLocal.getFaceletAttribute(getContext(), name);
	}

	/**
	 * Sets the Facelet attribute value associated with the given name. This basically does the same as an
	 * <code>&lt;ui:param&gt;</code> which is been declared inside the Facelet file, or is been passed into the Facelet
	 * file by e.g. an <code>&lt;ui:include&gt;</code>.
	 * @param name The Facelet attribute name.
	 * @param value The Facelet attribute value.
	 * @see FaceletContext#setAttribute(String, Object)
	 * @since 1.1
	 */
	public static void setFaceletAttribute(String name, Object value) {
		FacesLocal.setFaceletAttribute(getContext(), name, value);
	}

	// HTTP request ---------------------------------------------------------------------------------------------------

	/**
	 * Returns the HTTP servlet request.
	 * <p>
	 * <i>Note that whenever you absolutely need this method to perform a general task, you might want to consider to
	 * submit a feature request to OmniFaces in order to add a new utility method which performs exactly this general
	 * task.</i>
	 * @return The HTTP servlet request.
	 * @see ExternalContext#getRequest()
	 */
	public static HttpServletRequest getRequest() {
		return FacesLocal.getRequest(getContext());
	}

	/**
	 * Returns whether the current request is an ajax request.
	 * @return <code>true</code> for an ajax request, <code>false</code> for a non-ajax (synchronous) request.
	 * @see PartialViewContext#isAjaxRequest()
	 */
	public static boolean isAjaxRequest() {
		return FacesLocal.isAjaxRequest(getContext());
	}

	/**
	 * Returns whether the current request is a postback.
	 * @return <code>true</code> for a postback, <code>false</code> for a non-postback (GET) request.
	 * @see FacesContext#isPostback()
	 */
	public static boolean isPostback() {
		return getContext().isPostback();
	}

	/**
	 * Returns the HTTP request parameter map.
	 * @return The HTTP request parameter map.
	 * @see ExternalContext#getRequestParameterMap()
	 */
	public static Map<String, String> getRequestParameterMap() {
		return FacesLocal.getRequestParameterMap(getContext());
	}

	/**
	 * Returns the HTTP request parameter value associated with the given name.
	 * @param name The HTTP request parameter name.
	 * @return The HTTP request parameter value associated with the given name.
	 * @see ExternalContext#getRequestParameterMap()
	 */
	public static String getRequestParameter(String name) {
		return FacesLocal.getRequestParameterMap(getContext()).get(name);
	}

	/**
	 * Returns the HTTP request parameter values map.
	 * @return The HTTP request parameter values map.
	 * @see ExternalContext#getRequestParameterValuesMap()
	 */
	public static Map<String, String[]> getRequestParameterValuesMap() {
		return FacesLocal.getRequestParameterValuesMap(getContext());
	}

	/**
	 * Returns the HTTP request parameter values associated with the given name.
	 * @param name The HTTP request parameter name.
	 * @return The HTTP request parameter values associated with the given name.
	 * @see ExternalContext#getRequestParameterValuesMap()
	 */
	public static String[] getRequestParameterValues(String name) {
		return FacesLocal.getRequestParameterValuesMap(getContext()).get(name);
	}

	/**
	 * Returns the HTTP request header map.
	 * @return The HTTP request header map.
	 * @see ExternalContext#getRequestHeaderMap()
	 */
	public static Map<String, String> getRequestHeaderMap() {
		return FacesLocal.getRequestHeaderMap(getContext());
	}

	/**
	 * Returns the HTTP request header value associated with the given name.
	 * @param name The HTTP request header name.
	 * @return The HTTP request header value associated with the given name.
	 * @see ExternalContext#getRequestHeaderMap()
	 */
	public static String getRequestHeader(String name) {
		return FacesLocal.getRequestHeaderMap(getContext()).get(name);
	}

	/**
	 * Returns the HTTP request header values map.
	 * @return The HTTP request header values map.
	 * @see ExternalContext#getRequestHeaderValuesMap()
	 */
	public static Map<String, String[]> getRequestHeaderValuesMap() {
		return FacesLocal.getRequestHeaderValuesMap(getContext());
	}

	/**
	 * Returns the HTTP request header values associated with the given name.
	 * @param name The HTTP request header name.
	 * @return The HTTP request header values associated with the given name.
	 * @see ExternalContext#getRequestHeaderValuesMap()
	 */
	public static String[] getRequestHeaderValues(String name) {
		return FacesLocal.getRequestHeaderValuesMap(getContext()).get(name);
	}

	/**
	 * Returns the HTTP request context path. It's the webapp context name, with a leading slash. If the webapp runs
	 * on context root, then it returns an empty string.
	 * @return The HTTP request context path.
	 * @see ExternalContext#getRequestContextPath()
	 */
	public static String getRequestContextPath() {
		return FacesLocal.getRequestContextPath(getContext());
	}

	/**
	 * Returns the HTTP request servlet path. If JSF is prefix mapped (e.g. <code>/faces/*</code>), then this returns
	 * the whole prefix mapping (e.g. <code>/faces</code>). If JSF is suffix mapped (e.g. <code>*.xhtml</code>), then
	 * this returns the whole part after the context path, with a leading slash.
	 * @return The HTTP request servlet path.
	 * @see ExternalContext#getRequestServletPath()
	 */
	public static String getRequestServletPath() {
		return FacesLocal.getRequestServletPath(getContext());
	}

	/**
	 * Returns the HTTP request path info. If JSF is prefix mapped (e.g. <code>/faces/*</code>), then this returns the
	 * whole part after the prefix mapping, with a leading slash. If JSF is suffix mapped (e.g. <code>*.xhtml</code>),
	 * then this returns <code>null</code>.
	 * @return The HTTP request path info.
	 * @see ExternalContext#getRequestPathInfo()
	 */
	public static String getRequestPathInfo() {
		return FacesLocal.getRequestPathInfo(getContext());
	}

	/**
	 * Returns the HTTP request hostname. This is the entire domain, without any scheme and slashes. Noted should be
	 * that this value is extracted from the request URL, not from {@link HttpServletRequest#getServerName()} as its
	 * outcome can be influenced by proxies.
	 * @return The HTTP request hostname.
	 * @throws IllegalArgumentException When the URL is malformed. This is however unexpected as the request would
	 * otherwise not have hit the server at all.
	 * @see HttpServletRequest#getRequestURL()
	 * @since 1.6
	 */
	public static String getRequestHostname() {
		return FacesLocal.getRequestHostname(getContext());
	}

	/**
	 * Returns the HTTP request base URL. This is the URL from the scheme, domain until with context path, including
	 * the trailing slash. This is the value you could use in HTML <code>&lt;base&gt;</code> tag.
	 * @return The HTTP request base URL.
	 * @see HttpServletRequest#getRequestURL()
	 * @see HttpServletRequest#getRequestURI()
	 * @see HttpServletRequest#getContextPath()
	 */
	public static String getRequestBaseURL() {
		return FacesLocal.getRequestBaseURL(getContext());
	}

	/**
	 * Returns the HTTP request domain URL. This is the URL with the scheme and domain, without any trailing slash.
	 * @return The HTTP request domain URL.
	 * @see HttpServletRequest#getRequestURL()
	 * @see HttpServletRequest#getRequestURI()
	 * @since 1.1
	 */
	public static String getRequestDomainURL() {
		return FacesLocal.getRequestDomainURL(getContext());
	}

	/**
	 * Returns the HTTP request URL. This is the full request URL as the enduser sees in browser address bar. This does
	 * not include the request query string.
	 * @return The HTTP request URL.
	 * @see HttpServletRequest#getRequestURL()
	 * @since 1.1
	 */
	public static String getRequestURL() {
		return FacesLocal.getRequestURL(getContext());
	}

	/**
	 * Returns the HTTP request URI. This is the part after the domain in the request URL, including the leading slash.
	 * This does not include the request query string.
	 * @return The HTTP request URI.
	 * @see HttpServletRequest#getRequestURI()
	 * @since 1.1
	 */
	public static String getRequestURI() {
		return FacesLocal.getRequestURI(getContext());
	}

	/**
	 * Returns the HTTP request query string. This is the part after the <code>?</code> in the request URL as the
	 * enduser sees in browser address bar.
	 * @return The HTTP request query string.
	 * @see HttpServletRequest#getQueryString()
	 * @since 1.1
	 */
	public static String getRequestQueryString() {
		return FacesLocal.getRequestQueryString(getContext());
	}

	/**
	 * Returns the HTTP request query string as parameter values map. Note this method returns <strong>only</strong>
	 * the request URL (GET) parameters, as opposed to {@link #getRequestParameterValuesMap()}, which contains both
	 * the request URL (GET) parameters and and the request body (POST) parameters. This is ready for usage in among
	 * others {@link ViewHandler#getBookmarkableURL(FacesContext, String, Map, boolean)}.
	 * @return The HTTP request query string as parameter values map.
	 * @see HttpServletRequest#getQueryString()
	 * @since 1.6
	 */
	public static Map<String, List<String>> getRequestQueryStringMap() {
		return FacesLocal.getRequestQueryStringMap(getContext());
	}

	/**
	 * Returns the HTTP request URL with query string. This is the full request URL with query string as the enduser
	 * sees in browser address bar.
	 * @return The HTTP request URL with query string.
	 * @see HttpServletRequest#getRequestURL()
	 * @see HttpServletRequest#getQueryString()
	 * @since 1.5
	 */
	public static String getRequestURLWithQueryString() {
		return FacesLocal.getRequestURLWithQueryString(getContext());
	}

	/**
	 * Returns the HTTP request URI with query string. This is the part after the domain in the request URL, including
	 * the leading slash and the request query string.
	 * @return The HTTP request URI with query string.
	 * @see HttpServletRequest#getRequestURI()
	 * @see HttpServletRequest#getQueryString()
	 * @since 1.6
	 */
	public static String getRequestURIWithQueryString() {
		return FacesLocal.getRequestURIWithQueryString(getContext());
	}

	/**
	 * Returns the original HTTP request URI behind this forwarded request, if any.
	 * This does not include the request query string.
	 * @return The original HTTP request URI behind this forwarded request, if any.
	 * @since 1.8
	 */
	public static String getForwardRequestURI() {
		return FacesLocal.getForwardRequestURI(getContext());
	}

	/**
	 * Returns the original HTTP request query string behind this forwarded request, if any.
	 * @return The original HTTP request query string behind this forwarded request, if any.
	 * @since 1.8
	 */
	public static String getForwardRequestQueryString() {
		return FacesLocal.getForwardRequestQueryString(getContext());
	}

	/**
	 * Returns the original HTTP request URI with query string behind this forwarded request, if any.
	 * @return The original HTTP request URI with query string behind this forwarded request, if any.
	 * @since 1.8
	 */
	public static String getForwardRequestURIWithQueryString() {
		return FacesLocal.getForwardRequestURIWithQueryString(getContext());
	}

	/**
	 * Returns the Internet Protocol (IP) address of the client that sent the request. This will first check the
	 * <code>X-Forwarded-For</code> request header and if it's present, then return its first IP address, else just
	 * return {@link HttpServletRequest#getRemoteAddr()} unmodified.
	 * @return The IP address of the client.
	 * @see HttpServletRequest#getRemoteAddr()
	 * @since 1.2
	 */
	public static String getRemoteAddr() {
		return FacesLocal.getRemoteAddr(getContext());
	}

	// HTTP response --------------------------------------------------------------------------------------------------

	/**
	 * Returns the HTTP servlet response.
	 * <p>
	 * <i>Note that whenever you absolutely need this method to perform a general task, you might want to consider to
	 * submit a feature request to OmniFaces in order to add a new utility method which performs exactly this general
	 * task.</i>
	 * @return The HTTP servlet response.
	 * @see ExternalContext#getResponse()
	 */
	public static HttpServletResponse getResponse() {
		return FacesLocal.getResponse(getContext());
	}

	/**
	 * Returns the HTTP response buffer size. If Facelets is used and the <code>javax.faces.FACELETS_BUFFER_SIZE</code>
	 * context parameter is been set, then it's the context parameter value which will be returned. Otherwise it
	 * returns the implementation independent default value, which is 1024 in Mojarra.
	 * @return The HTTP response buffer size.
	 * @see ExternalContext#getResponseBufferSize()
	 * @since 1.2
	 */
	public static int getResponseBufferSize() {
		return FacesLocal.getResponseBufferSize(getContext());
	}

	/**
	 * Returns the HTTP response character encoding.
	 * @return The HTTP response character encoding.
	 * @see ExternalContext#getResponseCharacterEncoding()
	 * @since 1.2
	 */
	public static String getResponseCharacterEncoding() {
		return FacesLocal.getResponseCharacterEncoding(getContext());
	}

	/**
	 * Sets the HTTP response status code. You can use the constant field values of {@link HttpServletResponse} for
	 * this. For example, <code>Faces.setResponseStatus(HttpServletResponse.SC_BAD_REQUEST)</code>.
	 * @param status The HTTP status code to be set on the current response.
	 * @since 1.6
	 */
	public static void setResponseStatus(int status) {
		FacesLocal.setResponseStatus(getContext(), status);
	}

	/**
	 * Sends a temporary (302) redirect to the given URL. If the given URL does <b>not</b> start with <code>http://</code>,
	 * <code>https://</code> or <code>/</code>, then the request context path will be prepended, otherwise it will be
	 * the unmodified redirect URL. So, when redirecting to another page in the same web application, always specify the
	 * full path from the context root on (which in turn does not need to start with <code>/</code>).
	 * <pre>
	 * Faces.redirect("other.xhtml");
	 * </pre>
	 * <p>
	 * You can use {@link String#format(String, Object...)} placeholder <code>%s</code> in the redirect URL to represent
	 * placeholders for any request parameter values which needs to be URL-encoded. Here's a concrete example:
	 * <pre>
	 * Faces.redirect("other.xhtml?foo=%s&amp;bar=%s", foo, bar);
	 * </pre>
	 * <p>
	 * This method implicitly also calls {@link Flash#setRedirect(boolean)} with <code>true</code> so that any flash
	 * scoped attributes will survive the redirect.
	 * @param url The URL to redirect the current response to.
	 * @param paramValues The request parameter values which you'd like to put URL-encoded in the given URL.
	 * @throws IOException Whenever something fails at I/O level. The caller should preferably not catch it, but just
	 * redeclare it in the action method. The servletcontainer will handle it.
	 * @throws NullPointerException When url is <code>null</code>.
	 * @see ExternalContext#redirect(String)
	 */
	public static void redirect(String url, String... paramValues) throws IOException {
		FacesLocal.redirect(getContext(), url, paramValues);
	}

	/**
	 * Sends a permanent (301) redirect to the given URL. If the given URL does <b>not</b> start with <code>http://</code>,
	 * <code>https://</code> or <code>/</code>, then the request context path will be prepended, otherwise it will be
	 * the unmodified redirect URL. So, when redirecting to another page in the same web application, always specify the
	 * full path from the context root on (which in turn does not need to start with <code>/</code>).
	 * <pre>
	 * Faces.redirectPermanent("other.xhtml");
	 * </pre>
	 * <p>
	 * You can use {@link String#format(String, Object...)} placeholder <code>%s</code> in the redirect URL to represent
	 * placeholders for any request parameter values which needs to be URL-encoded. Here's a concrete example:
	 * <pre>
	 * Faces.redirectPermanent("other.xhtml?foo=%s&amp;bar=%s", foo, bar);
	 * </pre>
	 * <p>
	 * This method implicitly also calls {@link Flash#setRedirect(boolean)} with <code>true</code> so that any flash
	 * scoped attributes will survive the redirect.
	 * <p>
	 * This method does by design not work on ajax requests. It is not possible to return a "permanent redirect" via
	 * JSF ajax XML response.
	 * @param url The URL to redirect the current response to.
	 * @param paramValues The request parameter values which you'd like to put URL-encoded in the given URL.
	 * @throws NullPointerException When url is <code>null</code>.
	 * @see ExternalContext#setResponseStatus(int)
	 * @see ExternalContext#setResponseHeader(String, String)
	 */
	public static void redirectPermanent(String url, String... paramValues) {
		FacesLocal.redirectPermanent(getContext(), url, paramValues);
	}

	/**
	 * Sends a HTTP response error with the given status and message. This will end up in either a custom
	 * <code>&lt;error-page&gt;</code> whose <code>&lt;error-code&gt;</code> matches the given status, or in a servlet
	 * container specific default error page if there is none. The message will be available in the error page as a
	 * request attribute with name <code>javax.servlet.error.message</code>. The {@link FacesContext#responseComplete()}
	 * will implicitly be called after sending the error.
	 * @param status The HTTP response status which is supposed to be in the range 4nn-5nn. You can use the constant
	 * field values of {@link HttpServletResponse} for this.
	 * @param message The message which is supposed to be available in the error page.
	 * @throws IOException Whenever something fails at I/O level. The caller should preferably not catch it, but just
	 * redeclare it in the action method. The servletcontainer will handle it.
	 * @see ExternalContext#responseSendError(int, String)
	 */
	public static void responseSendError(int status, String message) throws IOException {
		FacesLocal.responseSendError(getContext(), status, message);
	}

	/**
	 * Add a header with given name and value to the HTTP response.
	 * @param name The header name.
	 * @param value The header value.
	 * @see ExternalContext#addResponseHeader(String, String)
	 */
	public static void addResponseHeader(String name, String value) {
		FacesLocal.addResponseHeader(getContext(), name, value);
	}

	/**
	 * Returns whether the response is already committed. That is, when the response headers and a part of the response
	 * body has already been sent to the client. This is usually a point of no return and you can't change the response
	 * anymore.
	 * @return <code>true</code> if the response is already committed, otherwise <code>false</code>.
	 * @see ExternalContext#isResponseCommitted()
	 * @since 1.1
	 */
	public static boolean isResponseCommitted() {
		return FacesLocal.isResponseCommitted(getContext());
	}

	/**
	 * Resets the current response. This will clear any headers which are been set and any data which is written to
	 * the response buffer which isn't committed yet.
	 * @throws IllegalStateException When the response is already committed.
	 * @see ExternalContext#responseReset()
	 * @since 1.1
	 */
	public static void responseReset() {
		FacesLocal.responseReset(getContext());
	}

	/**
	 * Signals JSF that, as soon as the current phase of the lifecycle has been completed, control should be passed to
	 * the Render Response phase, bypassing any phases that have not been executed yet.
	 * @see FacesContext#renderResponse()
	 * @since 1.4
	 */
	public static void renderResponse() {
		getContext().renderResponse();
	}

	/**
	 * Returns <code>true</code> if we're currently in the render response phase. This explicitly checks the current
	 * phase ID instead of {@link FacesContext#getRenderResponse()} as the latter may unexpectedly return false during
	 * a GET request when <code>&lt;f:viewParam&gt;</code> is been used.
	 * @return <code>true</code> if we're currently in the render response phase.
	 * @see FacesContext#getCurrentPhaseId()
	 * @since 1.4
	 */
	public static boolean isRenderResponse() {
		return FacesLocal.isRenderResponse(getContext());
	}

	/**
	 * Signals JSF that the response for this request has already been generated (such as providing a file download),
	 * and that the lifecycle should be terminated as soon as the current phase is completed.
	 * @see FacesContext#responseComplete()
	 * @since 1.4
	 */
	public static void responseComplete() {
		getContext().responseComplete();
	}

	/**
	 * Returns <code>true</code> if the {@link FacesContext#responseComplete()} has been called.
	 * @return <code>true</code> if the {@link FacesContext#responseComplete()} has been called.
	 * @see FacesContext#responseComplete()
	 * @since 1.4
	 */
	public static boolean isResponseComplete() {
		return getContext().getResponseComplete();
	}

	// FORM based authentication --------------------------------------------------------------------------------------

	/**
	 * Perform programmatic login for container managed FORM based authentication. Note that configuration is container
	 * specific and unrelated to JSF. Refer the documentation of the servletcontainer using the keyword "realm".
	 * @param username The login username.
	 * @param password The login password.
	 * @throws ServletException When the login is invalid, or when container managed FORM based authentication is not
	 * enabled.
	 * @see HttpServletRequest#login(String, String)
	 */
	public static void login(String username, String password) throws ServletException {
		FacesLocal.login(getContext(), username, password);
	}

	/**
	 * Trigger the default container managed authentication mechanism on the current request. It expects the username
	 * and password being available as predefinied request parameters on the current request and/or a custom JASPIC
	 * implementation.
	 * @return <code>true</code> if the authentication was successful, otherwise <code>false</code>.
	 * @throws ServletException When the authentication has failed. The caller is responsible for handling it.
	 * @throws IOException Whenever something fails at I/O level. The caller should preferably not catch it, but just
	 * redeclare it in the action method. The servletcontainer will handle it.
	 * @see HttpServletRequest#authenticate(HttpServletResponse)
	 * @since 1.4
	 */
	public static boolean authenticate() throws ServletException, IOException {
		return FacesLocal.authenticate(getContext());
	}

	/**
	 * Perform programmatic logout for container managed FORM based authentication. Note that this basically removes
	 * the user principal from the session. It's however better practice to just invalidate the session altogether,
	 * which will implicitly also remove the user principal. Just invoke {@link #invalidateSession()} instead. Note
	 * that the user principal is still present in the response of the current request, it's therefore recommend to
	 * send a redirect after {@link #logout()} or {@link #invalidateSession()}. You can use
	 * {@link #redirect(String, String...)} for this.
	 * @throws ServletException When the logout has failed.
	 * @see HttpServletRequest#logout()
	 */
	public static void logout() throws ServletException {
		FacesLocal.logout(getContext());
	}

	/**
	 * Returns the name of the logged-in user for container managed FORM based authentication, if any.
	 * @return The name of the logged-in user for container managed FORM based authentication, if any.
	 * @see ExternalContext#getRemoteUser()
	 */
	public static String getRemoteUser() {
		return FacesLocal.getRemoteUser(getContext());
	}

	/**
	 * Returns whether the currently logged-in user has the given role.
	 * @param role The role to be checked on the currently logged-in user.
	 * @return <code>true</code> if the currently logged-in user has the given role, otherwise <code>false</code>.
	 * @see ExternalContext#isUserInRole(String)
	 */
	public static boolean isUserInRole(String role) {
		return FacesLocal.isUserInRole(getContext(), role);
	}

	// HTTP cookies ---------------------------------------------------------------------------------------------------

	/**
	 * Returns the value of the HTTP request cookie associated with the given name. The value is implicitly URL-decoded
	 * with a charset of UTF-8.
	 * @param name The HTTP request cookie name.
	 * @return The value of the HTTP request cookie associated with the given name.
	 * @throws UnsupportedOperationException When this platform does not support UTF-8.
	 * @see ExternalContext#getRequestCookieMap()
	 */
	public static String getRequestCookie(String name) {
		return FacesLocal.getRequestCookie(getContext(), name);
	}

	/**
	 * Add a cookie with given name, value and maxage to the HTTP response. The cookie value will implicitly be
	 * URL-encoded with UTF-8 so that any special characters can be stored in the cookie. The cookie will implicitly
	 * be set to secure when the current request is secure (i.e. when the current request is a HTTPS request). The
	 * cookie will implicitly be set in the domain and path of the current request URL.
	 * @param name The cookie name.
	 * @param value The cookie value.
	 * @param maxAge The maximum age of the cookie, in seconds. If this is <code>0</code>, then the cookie will be
	 * removed. Note that the name and path must be exactly the same as it was when the cookie was created. If this is
	 * <code>-1</code> then the cookie will become a session cookie and thus live as long as the established HTTP
	 * session.
	 * @throws UnsupportedOperationException When this platform does not support UTF-8.
	 * @see ExternalContext#addResponseCookie(String, String, Map)
	 * @since 1.8
	 */
	public static void addResponseCookie(String name, String value, int maxAge) {
		FacesLocal.addResponseCookie(getContext(), name, value, maxAge);
	}

	/**
	 * Add a cookie with given name, value, path and maxage to the HTTP response. The cookie value will implicitly be
	 * URL-encoded with UTF-8 so that any special characters can be stored in the cookie. The cookie will implicitly
	 * be set to secure when the current request is secure (i.e. when the current request is a HTTPS request). The
	 * cookie will implicitly be set in the domain of the current request URL.
	 * @param name The cookie name.
	 * @param value The cookie value.
	 * @param path The cookie path. If this is <code>/</code>, then the cookie is available in all pages of the webapp.
	 * If this is <code>/somespecificpath</code>, then the cookie is only available in pages under the specified path.
	 * @param maxAge The maximum age of the cookie, in seconds. If this is <code>0</code>, then the cookie will be
	 * removed. Note that the name and path must be exactly the same as it was when the cookie was created. If this is
	 * <code>-1</code> then the cookie will become a session cookie and thus live as long as the established HTTP
	 * session.
	 * @throws UnsupportedOperationException When this platform does not support UTF-8.
	 * @see ExternalContext#addResponseCookie(String, String, Map)
	 */
	public static void addResponseCookie(String name, String value, String path, int maxAge) {
		FacesLocal.addResponseCookie(getContext(), name, value, path, maxAge);
	}

	/**
	 * Add a cookie with given name, value, domain, path and maxage to the HTTP response. The cookie value will
	 * implicitly be URL-encoded with UTF-8 so that any special characters can be stored in the cookie. The cookie will
	 * implicitly be set to secure when the current request is secure (i.e. when the current request is a HTTPS request).
	 * @param name The cookie name.
	 * @param value The cookie value.
	 * @param domain The cookie domain. You can use <code>.example.com</code> (with a leading period) if you'd like the
	 * cookie to be available to all subdomains of the domain. Note that you cannot set it to a different domain.
	 * @param path The cookie path. If this is <code>/</code>, then the cookie is available in all pages of the webapp.
	 * If this is <code>/somespecificpath</code>, then the cookie is only available in pages under the specified path.
	 * @param maxAge The maximum age of the cookie, in seconds. If this is <code>0</code>, then the cookie will be
	 * removed. Note that the name and path must be exactly the same as it was when the cookie was created. If this is
	 * <code>-1</code> then the cookie will become a session cookie and thus live as long as the established HTTP
	 * session.
	 * @throws UnsupportedOperationException When this platform does not support UTF-8.
	 * @see ExternalContext#addResponseCookie(String, String, Map)
	 * @since 1.8
	 */
	public static void addResponseCookie(String name, String value, String domain, String path, int maxAge) {
		FacesLocal.addResponseCookie(getContext(), name, value, domain, path, maxAge);
	}

	/**
	 * Remove the cookie with given name and path from the HTTP response. Note that the name and path must be exactly
	 * the same as it was when the cookie was created.
	 * @param name The cookie name.
	 * @param path The cookie path.
	 * @see ExternalContext#addResponseCookie(String, String, Map)
	 */
	public static void removeResponseCookie(String name, String path) {
		FacesLocal.removeResponseCookie(getContext(), name, path);
	}

	// HTTP session ---------------------------------------------------------------------------------------------------

	/**
	 * Returns the HTTP session and creates one if one doesn't exist.
	 * <p>
	 * <i>Note that whenever you absolutely need this method to perform a general task, you might want to consider to
	 * submit a feature request to OmniFaces in order to add a new utility method which performs exactly this general
	 * task.</i>
	 * @return The HTTP session.
	 * @see ExternalContext#getSession(boolean)
	 */
	public static HttpSession getSession() {
		return FacesLocal.getSession(getContext());
	}

	/**
	 * Returns the HTTP session and creates one if one doesn't exist and <code>create</code> argument is
	 * <code>true</code>, otherwise don't create one and return <code>null</code>.
	 * <p>
	 * <i>Note that whenever you absolutely need this method to perform a general task, you might want to consider to
	 * submit a feature request to OmniFaces in order to add a new utility method which performs exactly this general
	 * task.</i>
	 * @param create Whether or not to create a new session if one doesn't exist.
	 * @return The HTTP session.
	 * @see ExternalContext#getSession(boolean)
	 */
	public static HttpSession getSession(boolean create) {
		return FacesLocal.getSession(getContext(), create);
	}

	/**
	 * Returns a string containing the unique identifier assigned to this session. The identifier is assigned by the
	 * servlet container and is implementation dependent.
	 * @return The HTTP session ID.
	 * @see HttpSession#getId()
	 * @since 1.2
	 */
	public static String getSessionId() {
		return FacesLocal. getSessionId(getContext());
	}

	/**
	 * Invalidates the current HTTP session. So, any subsequent HTTP request will get a new one when necessary.
	 * @see ExternalContext#invalidateSession()
	 */
	public static void invalidateSession() {
		FacesLocal.invalidateSession(getContext());
	}

	/**
	 * Returns whether the HTTP session has already been created.
	 * @return <code>true</code> if the HTTP session has already been created, otherwise <code>false</code>.
	 * @see ExternalContext#getSession(boolean)
	 * @since 1.1
	 */
	public static boolean hasSession() {
		return FacesLocal.hasSession(getContext());
	}

	/**
	 * Returns whether the HTTP session has been created for the first time in the current request. This returns also
	 * <code>false</code> when there is no means of a HTTP session.
	 * @return <code>true</code> if the HTTP session has been created for the first time in the current request,
	 * otherwise <code>false</code>.
	 * @see ExternalContext#getSession(boolean)
	 * @see HttpSession#isNew()
	 * @since 1.1
	 */
	public static boolean isSessionNew() {
		return FacesLocal.isSessionNew(getContext());
	}

	/**
	 * Returns the time when the HTTP session was created, measured in epoch time. This implicitly creates the session
	 * if one doesn't exist.
	 * @return The time when the HTTP session was created.
	 * @see HttpSession#getCreationTime()
	 * @since 1.1
	 */
	public static long getSessionCreationTime() {
		return FacesLocal.getSessionCreationTime(getContext());
	}

	/**
	 * Returns the time of the previous request associated with the current HTTP session, measured in epoch time. This
	 * implicitly creates the session if one doesn't exist.
	 * @return The time of the previous request associated with the current HTTP session.
	 * @see HttpSession#getLastAccessedTime()
	 * @since 1.1
	 */
	public static long getSessionLastAccessedTime() {
		return FacesLocal.getSessionLastAccessedTime(getContext());
	}

	/**
	 * Returns the HTTP session timeout in seconds. This implicitly creates the session if one doesn't exist.
	 * @return The HTTP session timeout in seconds.
	 * @see HttpSession#getMaxInactiveInterval()
	 * @since 1.1
	 */
	public static int getSessionMaxInactiveInterval() {
		// Note that JSF 2.1 has this method on ExternalContext. We don't use it in order to be JSF 2.0 compatible.
		return FacesLocal.getSessionMaxInactiveInterval(getContext());
	}

	/**
	 * Sets the HTTP session timeout in seconds. A value of 0 or less means that the session should never timeout.
	 * This implicitly creates the session if one doesn't exist.
	 * @param seconds The HTTP session timeout in seconds.
	 * @see HttpSession#setMaxInactiveInterval(int)
	 * @since 1.1
	 */
	public static void setSessionMaxInactiveInterval(int seconds) {
		// Note that JSF 2.1 has this method on ExternalContext. We don't use it in order to be JSF 2.0 compatible.
		FacesLocal.setSessionMaxInactiveInterval(getContext(), seconds);
	}

	/**
	 * Returns whether the HTTP session has been timed out for the current request. This is helpful if you need to
	 * distinguish between a first-time request on a fresh session and a first-time request on a timed out session, for
	 * example to display "Oops, you have been logged out because your session has been timed out!".
	 * @return <code>true</code> if the HTTP session has been timed out for the current request, otherwise
	 * <code>false</code>.
	 * @see HttpServletRequest#getRequestedSessionId()
	 * @see HttpServletRequest#isRequestedSessionIdValid()
	 * @since 1.1
	 */
	public static boolean hasSessionTimedOut() {
		return FacesLocal.hasSessionTimedOut(getContext());
	}

	// Servlet context ------------------------------------------------------------------------------------------------

	/**
	 * Returns the servlet context.
	 * <p>
	 * <i>Note that whenever you absolutely need this method to perform a general task, you might want to consider to
	 * submit a feature request to OmniFaces in order to add a new utility method which performs exactly this general
	 * task.</i>
	 * @return the servlet context.
	 * @see ExternalContext#getContext()
	 */
	public static ServletContext getServletContext() {
		return FacesLocal.getServletContext(getContext());
	}

	/**
	 * Returns the application initialization parameter map. This returns the parameter name-value pairs of all
	 * <code>&lt;context-param&gt;</code> entries in in <code>web.xml</code>.
	 * @return The application initialization parameter map.
	 * @see ExternalContext#getInitParameterMap()
	 * @since 1.1
	 */
	public static Map<String, String> getInitParameterMap() {
		return FacesLocal.getInitParameterMap(getContext());
	}

	/**
	 * Returns the application initialization parameter. This returns the <code>&lt;param-value&gt;</code> of a
	 * <code>&lt;context-param&gt;</code> in <code>web.xml</code> associated with the given
	 * <code>&lt;param-name&gt;</code>.
	 * @param name The application initialization parameter name.
	 * @return The application initialization parameter value associated with the given name, or <code>null</code> if
	 * there is none.
	 * @see ExternalContext#getInitParameter(String)
	 * @since 1.1
	 */
	public static String getInitParameter(String name) {
		return FacesLocal.getInitParameter(getContext(), name);
	}

	/**
	 * Returns the mime type for the given file name. The mime type is determined based on file extension and
	 * configureable by <code>&lt;mime-mapping&gt;</code> entries in <code>web.xml</code>. When the mime type is
	 * unknown, then a default of <code>application/octet-stream</code> will be returned.
	 * @param name The file name to return the mime type for.
	 * @return The mime type for the given file name.
	 * @see ExternalContext#getMimeType(String)
	 */
	public static String getMimeType(String name) {
		return FacesLocal.getMimeType(getContext(), name);
	}

	/**
	 * Returns a URL for an application resource mapped to the specified path, if it exists; otherwise, return
	 * <code>null</code>.
	 * @param path The application resource path to return an input stream for.
	 * @return An input stream for an application resource mapped to the specified path.
	 * @throws MalformedURLException When the specified path is not in correct URL form.
	 * @see ExternalContext#getResource(String)
	 * @since 1.2
	 */
	public static URL getResource(String path) throws MalformedURLException {
		return FacesLocal.getResource(getContext(), path);
	}

	/**
	 * Returns an input stream for an application resource mapped to the specified path, if it exists; otherwise,
	 * return <code>null</code>.
	 * @param path The application resource path to return an input stream for.
	 * @return An input stream for an application resource mapped to the specified path.
	 * @see ExternalContext#getResourceAsStream(String)
	 */
	public static InputStream getResourceAsStream(String path) {
		return FacesLocal.getResourceAsStream(getContext(), path);
	}

	/**
	 * Returns a set of available application resource paths matching the specified path.
	 * @param path The partial application resource path used to return matching resource paths.
	 * @return A set of available application resource paths matching the specified path.
	 * @see ExternalContext#getResourcePaths(String)
	 */
	public static Set<String> getResourcePaths(String path) {
		return FacesLocal.getResourcePaths(getContext(), path);
	}

	/**
	 * Returns the absolute disk file system path representation of the given web content path. This thus converts the
	 * given path of a web content resource (e.g. <code>/index.xhtml</code>) to an absolute disk file system path (e.g.
	 * <code>/path/to/server/work/folder/some.war/index.xhtml</code>) which can then be used in {@link File},
	 * {@link FileInputStream}, etc.
	 * <p>
	 * Note that this will return <code>null</code> when the WAR is not expanded into the disk file system, but instead
	 * into memory. If all you want is just an {@link InputStream} of the web content resource, then better use
	 * {@link #getResourceAsStream(String)} instead.
	 * <p>
	 * Also note that it wouldn't make sense to modify or create files in this location, as those changes would get lost
	 * anyway when the WAR is redeployed or even when the server is restarted. This is thus absolutely not a good
	 * location to store for example uploaded files.
	 * @param webContentPath The web content path to be converted to an absolute disk file system path.
	 * @return The absolute disk file system path representation of the given web content path.
	 * @since 1.2
	 */
	public static String getRealPath(String webContentPath) {
		return FacesLocal.getRealPath(getContext(), webContentPath);
	}

	// Request scope --------------------------------------------------------------------------------------------------

	/**
	 * Returns the request scope map.
	 * @return The request scope map.
	 * @see ExternalContext#getRequestMap()
	 */
	public static Map<String, Object> getRequestMap() {
		return FacesLocal.getRequestMap(getContext());
	}

	/**
	 * Returns the request scope attribute value associated with the given name.
	 * @param <T> The expected return type.
	 * @param name The request scope attribute name.
	 * @return The request scope attribute value associated with the given name.
	 * @throws ClassCastException When <code>T</code> is of wrong type.
	 * @see ExternalContext#getRequestMap()
	 */
	public static <T> T getRequestAttribute(String name) {
		return FacesLocal.getRequestAttribute(getContext(), name);
	}

	/**
	 * Sets the request scope attribute value associated with the given name.
	 * @param name The request scope attribute name.
	 * @param value The request scope attribute value.
	 * @see ExternalContext#getRequestMap()
	 */
	public static void setRequestAttribute(String name, Object value) {
		FacesLocal.setRequestAttribute(getContext(), name, value);
	}

	/**
	 * Removes the request scope attribute value associated with the given name.
	 * @param <T> The expected return type.
	 * @param name The request scope attribute name.
	 * @return The request scope attribute value previously associated with the given name, or <code>null</code> if
	 * there is no such attribute.
	 * @throws ClassCastException When <code>T</code> is of wrong type.
	 * @see ExternalContext#getRequestMap()
	 * @since 1.1
	 */
	public static <T> T removeRequestAttribute(String name) {
		return FacesLocal.removeRequestAttribute(getContext(), name);
	}

	// Flash scope ----------------------------------------------------------------------------------------------------

	/**
	 * Returns the flash scope. Note that <code>Flash</code> implements <code>Map&lt;String, Object&gt;</code>, so you
	 * can just treat it like a <code>Map&lt;String, Object&gt;</code>.
	 * @return The flash scope.
	 * @see ExternalContext#getFlash()
	 */
	public static Flash getFlash() {
		return FacesLocal.getFlash(getContext());
	}

	/**
	 * Returns the flash scope attribute value associated with the given name.
	 * @param <T> The expected return type.
	 * @param name The flash scope attribute name.
	 * @return The flash scope attribute value associated with the given name.
	 * @throws ClassCastException When <code>T</code> is of wrong type.
	 * @see ExternalContext#getFlash()
	 */
	public static <T> T getFlashAttribute(String name) {
		return FacesLocal.getFlashAttribute(getContext(), name);
	}

	/**
	 * Sets the flash scope attribute value associated with the given name.
	 * @param name The flash scope attribute name.
	 * @param value The flash scope attribute value.
	 * @see ExternalContext#getFlash()
	 */
	public static void setFlashAttribute(String name, Object value) {
		FacesLocal.setFlashAttribute(getContext(), name, value);
	}

	/**
	 * Removes the flash scope attribute value associated with the given name.
	 * @param <T> The expected return type.
	 * @param name The flash scope attribute name.
	 * @return The flash scope attribute value previously associated with the given name, or <code>null</code> if
	 * there is no such attribute.
	 * @throws ClassCastException When <code>T</code> is of wrong type.
	 * @see ExternalContext#getFlash()
	 * @since 1.1
	 */
	public static <T> T removeFlashAttribute(String name) {
		return FacesLocal.removeFlashAttribute(getContext(), name);
	}

	// View scope -----------------------------------------------------------------------------------------------------

	/**
	 * Returns the view scope map.
	 * @return The view scope map.
	 * @see UIViewRoot#getViewMap()
	 */
	public static Map<String, Object> getViewMap() {
		return FacesLocal.getViewMap(getContext());
	}

	/**
	 * Returns the view scope attribute value associated with the given name.
	 * @param <T> The expected return type.
	 * @param name The view scope attribute name.
	 * @return The view scope attribute value associated with the given name.
	 * @throws ClassCastException When <code>T</code> is of wrong type.
	 * @see UIViewRoot#getViewMap()
	 */
	public static <T> T getViewAttribute(String name) {
		return FacesLocal.getViewAttribute(getContext(), name);
	}

	/**
	 * Sets the view scope attribute value associated with the given name.
	 * @param name The view scope attribute name.
	 * @param value The view scope attribute value.
	 * @see UIViewRoot#getViewMap()
	 */
	public static void setViewAttribute(String name, Object value) {
		FacesLocal.setViewAttribute(getContext(), name, value);
	}

	/**
	 * Removes the view scope attribute value associated with the given name.
	 * @param <T> The expected return type.
	 * @param name The view scope attribute name.
	 * @return The view scope attribute value previously associated with the given name, or <code>null</code> if
	 * there is no such attribute.
	 * @throws ClassCastException When <code>T</code> is of wrong type.
	 * @see UIViewRoot#getViewMap()
	 * @since 1.1
	 */
	public static <T> T removeViewAttribute(String name) {
		return FacesLocal.removeViewAttribute(getContext(), name);
	}

	// Session scope --------------------------------------------------------------------------------------------------

	/**
	 * Returns the session scope map.
	 * @return The session scope map.
	 * @see ExternalContext#getSessionMap()
	 */
	public static Map<String, Object> getSessionMap() {
		return FacesLocal.getSessionMap(getContext());
	}

	/**
	 * Returns the session scope attribute value associated with the given name.
	 * @param <T> The expected return type.
	 * @param name The session scope attribute name.
	 * @return The session scope attribute value associated with the given name.
	 * @throws ClassCastException When <code>T</code> is of wrong type.
	 * @see ExternalContext#getSessionMap()
	 */
	public static <T> T getSessionAttribute(String name) {
		return FacesLocal.getSessionAttribute(getContext(), name);
	}

	/**
	 * Sets the session scope attribute value associated with the given name.
	 * @param name The session scope attribute name.
	 * @param value The session scope attribute value.
	 * @see ExternalContext#getSessionMap()
	 */
	public static void setSessionAttribute(String name, Object value) {
		FacesLocal.setSessionAttribute(getContext(), name, value);
	}

	/**
	 * Removes the session scope attribute value associated with the given name.
	 * @param <T> The expected return type.
	 * @param name The session scope attribute name.
	 * @return The session scope attribute value previously associated with the given name, or <code>null</code> if
	 * there is no such attribute.
	 * @throws ClassCastException When <code>T</code> is of wrong type.
	 * @see ExternalContext#getSessionMap()
	 * @since 1.1
	 */
	public static <T> T removeSessionAttribute(String name) {
		return FacesLocal.removeSessionAttribute(getContext(), name);
	}

	// Application scope ----------------------------------------------------------------------------------------------

	/**
	 * Returns the application scope map.
	 * @return The application scope map.
	 * @see ExternalContext#getApplicationMap()
	 */
	public static Map<String, Object> getApplicationMap() {
		return FacesLocal.getApplicationMap(getContext());
	}

	/**
	 * Returns the application scope attribute value associated with the given name.
	 * @param <T> The expected return type.
	 * @param name The application scope attribute name.
	 * @return The application scope attribute value associated with the given name.
	 * @throws ClassCastException When <code>T</code> is of wrong type.
	 * @see ExternalContext#getApplicationMap()
	 */
	public static <T> T getApplicationAttribute(String name) {
		return FacesLocal.getApplicationAttribute(getContext(), name);
	}

	/**
	 * Sets the application scope attribute value associated with the given name.
	 * @param name The application scope attribute name.
	 * @param value The application scope attribute value.
	 * @see ExternalContext#getApplicationMap()
	 */
	public static void setApplicationAttribute(String name, Object value) {
		FacesLocal.setApplicationAttribute(getContext(), name, value);
	}

	/**
	 * Removes the application scope attribute value associated with the given name.
	 * @param <T> The expected return type.
	 * @param name The application scope attribute name.
	 * @return The application scope attribute value previously associated with the given name, or <code>null</code> if
	 * there is no such attribute.
	 * @throws ClassCastException When <code>T</code> is of wrong type.
	 * @see ExternalContext#getApplicationMap()
	 * @since 1.1
	 */
	public static <T> T removeApplicationAttribute(String name) {
		return FacesLocal.removeApplicationAttribute(getContext(), name);
	}

	// File download --------------------------------------------------------------------------------------------------

	/**
	 * Send the given file to the response. The content type will be determined based on file name. The content length
	 * will be set to the length of the file. The {@link FacesContext#responseComplete()} will implicitly be called
	 * after successful streaming.
	 * @param file The file to be sent to the response.
	 * @param attachment Whether the file should be provided as attachment, or just inline.
	 * @throws IOException Whenever something fails at I/O level. The caller should preferably not catch it, but just
	 * redeclare it in the action method. The servletcontainer will handle it.
	 */
	public static void sendFile(File file, boolean attachment) throws IOException {
		FacesLocal.sendFile(getContext(), file, attachment);
	}

	/**
	 * Send the given byte array as a file to the response. The content type will be determined based on file name. The
	 * content length will be set to the length of the byte array. The {@link FacesContext#responseComplete()} will
	 * implicitly be called after successful streaming.
	 * @param content The file content as byte array.
	 * @param filename The file name which should appear in content disposition header.
	 * @param attachment Whether the file should be provided as attachment, or just inline.
	 * @throws IOException Whenever something fails at I/O level. The caller should preferably not catch it, but just
	 * redeclare it in the action method. The servletcontainer will handle it.
	 */
	public static void sendFile(byte[] content, String filename, boolean attachment) throws IOException {
		FacesLocal.sendFile(getContext(), content, filename, attachment);
	}

	/**
	 * Send the given input stream as a file to the response. The content type will be determined based on file name.
	 * The content length may not be set because that's not predictable based on input stream. The client may receive a
	 * download of an unknown length and thus the download progress may be unknown to the client. Only if the input
	 * stream is smaller than the default buffer size, then the content length will be set. The
	 * {@link InputStream#close()} will implicitly be called after streaming, regardless of whether an exception is
	 * been thrown or not. The {@link FacesContext#responseComplete()} will implicitly be called after successful
	 * streaming.
	 * @param content The file content as input stream.
	 * @param filename The file name which should appear in content disposition header.
	 * @param attachment Whether the file should be provided as attachment, or just inline.
	 * @throws IOException Whenever something fails at I/O level. The caller should preferably not catch it, but just
	 * redeclare it in the action method. The servletcontainer will handle it.
	 */
	public static void sendFile(InputStream content, String filename, boolean attachment) throws IOException {
		FacesLocal.sendFile(getContext(), content, filename, attachment);
	}

}<|MERGE_RESOLUTION|>--- conflicted
+++ resolved
@@ -61,7 +61,6 @@
  * Collection of utility methods for the JSF API that are mainly shortcuts for obtaining stuff from the thread local
  * {@link FacesContext}. In effects, it 'flattens' the hierarchy of nested objects. Do note that using the hierarchy is
  * actually a better software design practice, but can lead to verbose code.
-<<<<<<< HEAD
  * <p>
  * Next to those oneliner delegate calls, there are also some helpful methods which eliminates multiline boilerplate
  * code, such as {@link #getLocale()} which returns sane fallback values, a more convenient
@@ -119,65 +118,6 @@
  *
  * <h3>FacesLocal</h3>
  * <p>
-=======
- * <p>
- * Next to those oneliner delegate calls, there are also some helpful methods which eliminates multiline boilerplate
- * code, such as {@link #getLocale()} which returns sane fallback values, a more convenient
- * {@link #redirect(String, String...)} which automatically prepends the context path when the path does not start with
- * <code>/</code> and offers support for URL encoding of request parameters supplied by varargs argument, and several
- * useful {@link #sendFile(File, boolean)} methods which allows you to provide a {@link File}, <code>byte[]</code> or
- * {@link InputStream} as a download to the client.
- *
- * <h3>Usage</h3>
- * <p>
- * Some examples:
- * <pre>
- * // Get a session attribute (no explicit cast necessary!).
- * User user = Faces.getSessionAttribute("user");
- * </pre>
- * <pre>
- * // Evaluate EL programmatically (no explicit cast necessary!).
- * Item item = Faces.evaluateExpressionGet("#{item}");
- * </pre>
- * <pre>
- * // Get a cookie value.
- * String cookieValue = Faces.getRequestCookie("cookieName");
- * </pre>
- * <pre>
- * // Get all supported locales with default locale as first item.
- * List&lt;Locale&gt; supportedLocales = Faces.getSupportedLocales();
- * </pre>
- * <pre>
- * // Check in e.g. preRenderView if session has been timed out.
- * if (Faces.hasSessionTimedOut()) {
- *     Messages.addGlobalWarn("Oops, you have been logged out because your session was been timed out!");
- * }
- * </pre>
- * <pre>
- * // Get value of &lt;f:metadata&gt;&lt;f:attribute name="foo"&gt; of different view without building it.
- * String foo = Faces.getMetadataAttribute("/other.xhtml", "foo");
- * </pre>
- * <pre>
- * // Send a redirect with parameters UTF-8 encoded in query string.
- * Faces.redirect("product.xhtml?id=%d&amp;name=%s", product.getId(), product.getName());
- * </pre>
- * <pre>
- * // Invalidate the session and send a redirect.
- * public void logout() throws IOException {
- *     Faces.invalidateSession();
- *     Faces.redirect("login.xhtml"); // Can by the way also be done by return "login?faces-redirect=true" if in action method.
- * }
- * </pre>
- * <pre>
- * // Provide a file as attachment.
- * public void download() throws IOException {
- *     Faces.sendFile(new File("/path/to/file.ext"), true);
- * }
- * </pre>
- *
- * <h3>FacesLocal</h3>
- * <p>
->>>>>>> 15adb166
  * Note that there's normally a minor overhead in obtaining the thread local {@link FacesContext}. In case client code
  * needs to call methods in this class multiple times it's expected that performance will be slightly better if instead
  * the {@link FacesContext} is obtained once and the required methods are called on that, although the difference is
@@ -654,15 +594,6 @@
 	}
 
 	/**
-<<<<<<< HEAD
-	 * Returns the message bundle as identified by <code>&lt;message-bundle&gt;</code> in <code>faces-config.xml</code>.
-	 * The instance is already localized via {@link Faces#getLocale()}. If there is no
-	 * <code>&lt;message-bundle&gt;</code>, then this method just returns <code>null</code>.
-	 * @return The message bundle as identified by <code>&lt;message-bundle&gt;</code> in <code>faces-config.xml</code>.
-	 * @since 2.0
-	 * @throws MissingResourceException When the <code>&lt;message-bundle&gt;</code> in <code>faces-config.xml</code>
-	 * does not refer an existing resource in the classpath.
-=======
 	 * Returns the application message bundle as identified by <code>&lt;message-bundle&gt;</code> in
 	 * <code>faces-config.xml</code>. The instance is already localized via {@link Faces#getLocale()}. If there is no
 	 * <code>&lt;message-bundle&gt;</code>, then this method just returns <code>null</code>.
@@ -671,15 +602,12 @@
 	 * does not refer an existing resource in the classpath.
 	 * @see Application#getMessageBundle()
 	 * @since 2.0
->>>>>>> 15adb166
 	 */
 	public static ResourceBundle getMessageBundle() {
 		return FacesLocal.getMessageBundle(getContext());
 	}
 
 	/**
-<<<<<<< HEAD
-=======
 	 * Returns the application resource bundle as identified by the given <code>&lt;var&gt;</code> of the
 	 * <code>&lt;resource-bundle&gt;</code> in <code>faces-config.xml</code>. If there is no
 	 * <code>&lt;resource-bundle&gt;</code> with the given <code>&lt;var&gt;</code>, then this method just returns
@@ -698,36 +626,6 @@
 	}
 
 	/**
-	 * Returns all application resource bundles registered as <code>&lt;resource-bundle&gt;</code> in
-	 * <code>faces-config.xml</code>. If there are no resource bundles registered, then this method just returns an
-	 * empty map.
-	 * @return all application resource bundles registered as <code>&lt;resource-bundle&gt;</code> in
-	 * <code>faces-config.xml</code>.
-	 * <code>&lt;base-name&gt;</code> of the <code>&lt;resource-bundle&gt;</code> in <code>faces-config.xml</code>.
-	 * @throws MissingResourceException When the <code>&lt;resource-bundle&gt;</code> in <code>faces-config.xml</code>
-	 * does not refer an existing resource in the classpath.
-	 * @see Application#getResourceBundle(FacesContext, String)
-	 * @since 2.1
-	 */
-	public static Map<String, ResourceBundle> getResourceBundles() {
-		return FacesLocal.getResourceBundles(getContext());
-	}
-
-	/**
-	 * Gets a string for the given key searching declared resource bundles, order by declaration in
-	 * <code>faces-config.xml</code>.
-	 * If the string is missing, then this method returns <code>???key???</code>.
-	 * @param key The bundle key.
-	 * @return a string for the given key searching declared resource bundles, order by declaration in
-	 * <code>faces-config.xml</code>.
-	 * @since 2.1
-	 */
-	public static String getBundleString(String key) {
-		return FacesLocal.getBundleString(getContext(), key);
-	}
-
-	/**
->>>>>>> 15adb166
 	 * Perform the JSF navigation to the given outcome.
 	 * @param outcome The navigation outcome.
 	 * @see Application#getNavigationHandler()
